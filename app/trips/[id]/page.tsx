"use client";

import { useEffect, useState, useRef } from "react";
import { useRouter, useParams } from "next/navigation";
import { useAuth } from "@/lib/auth/AuthContext";
import { SpendStatus } from "@/lib/generated/prisma";
import Header from "@/components/Header";
import EditTripDialog from "./EditTripDialog";
import InviteUsersDialog from "./InviteUsersDialog";
import AddSpendDialog from "./AddSpendDialog";
import EditSpendDialog from "./EditSpendDialog";
import ViewSpendDialog from "./ViewSpendDialog";
import AssignSpendDialog from "./AssignSpendDialog";
import SelfAssignDialog from "./SelfAssignDialog";
import SplitRemainderDialog from "./SplitRemainderDialog";
import EditAssignmentDialog from "./EditAssignmentDialog";
import EditItemAssignmentDialog from "./EditItemAssignmentDialog";
import BalancesDialog from "./BalancesDialog";
import ItemsDialog from "./ItemsDialog";
import { SpendListView } from "@/components/SpendListView";
import { SpendFilters } from "@/components/SpendFilters";
import SettlementPlanSection from "@/components/SettlementPlanSection";

interface TripDetail {
  id: string;
  name: string;
  description: string | null;
  baseCurrency: string;
  startDate: string | null;
  endDate: string | null;
  status: string;
  spendStatus: SpendStatus;
  rsvpStatus: string;
  createdAt: string;
  organizer: {
    id: string;
    email: string;
    displayName: string | null;
  };
  participants: Array<{
    id: string;
    role: string;
    rsvpStatus: string;
    joinedAt: string;
    user: {
      id: string;
      email: string;
      displayName: string | null;
    };
  }>;
  userRole: string | null;
  userRsvpStatus: string | null;
  timeline?: Array<{
    id: string;
    title: string;
    description: string | null;
    date: string | null;
    isCompleted: boolean;
    completedAt: string | null;
    order: number;
  }>;
  spends?: Array<{
    id: string;
    description: string;
    amount: number;
    currency: string;
    fxRate: number;
    normalizedAmount: number;
    date: string;
    status: SpendStatus;
    notes: string | null;
    paidBy: {
      id: string;
      email: string;
      displayName: string | null;
    };
    category: {
      id: string;
      name: string;
    } | null;
    assignedPercentage?: number;
    assignments?: Array<{
      id: string;
      userId: string;
      shareAmount: number;
      normalizedShareAmount: number;
      user: {
        id: string;
        email: string;
        displayName: string | null;
      };
    }>;
  }>;
  userAssignments?: Array<{
    id: string;
    userId: string;
    shareAmount: number;
    normalizedShareAmount: number;
    splitType: string;
  }>;
  totalSpent?: number;
  userOwes?: number;
  userIsOwed?: number;
  totalUnassigned?: number;
}

export default function TripDetailPage() {
  const router = useRouter();
  const params = useParams();
  const { user, loading: authLoading } = useAuth();
  const [trip, setTrip] = useState<TripDetail | null>(null);
  const [loading, setLoading] = useState(true);
  const [error, setError] = useState<string | null>(null);
  const [isEditDialogOpen, setIsEditDialogOpen] = useState(false);
  const [isInviteDialogOpen, setIsInviteDialogOpen] = useState(false);
  const [isAddSpendDialogOpen, setIsAddSpendDialogOpen] = useState(false);
  const [isViewSpendDialogOpen, setIsViewSpendDialogOpen] = useState(false);
  const [isEditSpendDialogOpen, setIsEditSpendDialogOpen] = useState(false);
  const [isAssignSpendDialogOpen, setIsAssignSpendDialogOpen] = useState(false);
  const [isSelfAssignDialogOpen, setIsSelfAssignDialogOpen] = useState(false);
  const [isSplitRemainderDialogOpen, setIsSplitRemainderDialogOpen] = useState(false);
  const [isEditAssignmentDialogOpen, setIsEditAssignmentDialogOpen] = useState(false);
  const [isEditItemAssignmentDialogOpen, setIsEditItemAssignmentDialogOpen] = useState(false);
  const [isBalancesDialogOpen, setIsBalancesDialogOpen] = useState(false);
  const [isItemsDialogOpen, setIsItemsDialogOpen] = useState(false);
  const [selectedSpendId, setSelectedSpendId] = useState<string | null>(null);
  const [selectedAssignmentId, setSelectedAssignmentId] = useState<string | null>(null);
  const [removingUserId, setRemovingUserId] = useState<string | null>(null);
  const [isDeletingSpend, setIsDeletingSpend] = useState(false);
  const [editingTimelineItemId, setEditingTimelineItemId] = useState<string | null>(null);
  const [editingTimelineDate, setEditingTimelineDate] = useState<string>("");

  // Toggle state for showing spends when spending is closed
  const [showSpendsWhenClosed, setShowSpendsWhenClosed] = useState(false);

  // Spend filtering and sorting state
  const [statusFilter, setStatusFilter] = useState<SpendStatus | "all">("all");
  const [sortBy, setSortBy] = useState<"date" | "amount" | "description">("description");
  const [sortOrder, setSortOrder] = useState<"asc" | "desc">("asc");

  // Member filtering state - default to 'ACCEPTED' when RSVP is closed, 'all' when open
  const [memberRsvpFilter, setMemberRsvpFilter] = useState<"all" | "PENDING" | "ACCEPTED" | "DECLINED" | "MAYBE">("all");

  // Section collapse state
  const [collapsedSections, setCollapsedSections] = useState<{
    rsvp: boolean;
    balance: boolean;
    spends: boolean;
    settlement: boolean;
    members: boolean;
    timeline: boolean;
  }>({
    rsvp: false,
    balance: false,
    spends: false,
    settlement: false,
    members: false,
    timeline: false,
  });

  // Track if we've set the initial RSVP collapse state
  const hasInitializedRsvpCollapse = useRef(false);

  const toggleSection = (section: keyof typeof collapsedSections) => {
    setCollapsedSections(prev => ({
      ...prev,
      [section]: !prev[section],
    }));
  };

  const expandAllSections = () => {
    setCollapsedSections({
      rsvp: false,
      balance: false,
      spends: false,
      settlement: false,
      members: false,
      timeline: false,
    });
  };

  const collapseAllSections = () => {
    setCollapsedSections({
      rsvp: true,
      balance: true,
      spends: true,
      settlement: true,
      members: true,
      timeline: true,
    });
  };

  const tripId = params.id as string;

  // Set default filter based on trip RSVP status
  useEffect(() => {
    if (trip) {
      if (trip.rsvpStatus === "CLOSED") {
        setMemberRsvpFilter("ACCEPTED");
      } else {
        setMemberRsvpFilter("all");
      }
    }
  }, [trip?.rsvpStatus]);

  // Auto-collapse RSVP section if user has accepted or RSVP is closed (only on initial load)
  useEffect(() => {
    if (trip && !hasInitializedRsvpCollapse.current) {
      const shouldCollapseRsvp =
        trip.userRsvpStatus === "ACCEPTED" ||
        trip.userRsvpStatus === "DECLINED" ||
        trip.userRsvpStatus === "MAYBE" ||
        trip.rsvpStatus === "CLOSED";

      setCollapsedSections(prev => ({
        ...prev,
        rsvp: shouldCollapseRsvp,
      }));

      hasInitializedRsvpCollapse.current = true;
    }
  }, [trip]);

  useEffect(() => {
    const fetchTrip = async () => {
      if (!user) return;

      try {
        const idToken = await user.getIdToken();
        const response = await fetch(`/api/trips/${tripId}`, {
          headers: {
            Authorization: `Bearer ${idToken}`,
          },
        });

        if (!response.ok) {
          const errorData = await response.json().catch(() => ({ error: "Unknown error" }));
          console.error("API Error:", response.status, errorData);
          throw new Error(errorData.error || `Failed to fetch trip (${response.status})`);
        }

        const data = await response.json();
        console.log("Trip data received:", data);

        // Calculate total unassigned spend
        const tripData = data.trip;
        if (tripData.spends && tripData.spends.length > 0) {
          const totalUnassigned = tripData.spends.reduce((sum: number, spend: any) => {
            const assignedPercentage = spend.assignedPercentage || 0;
            const unassignedPercentage = 100 - assignedPercentage;
            const unassignedAmount = (spend.normalizedAmount * unassignedPercentage) / 100;
            return sum + unassignedAmount;
          }, 0);
          tripData.totalUnassigned = totalUnassigned;
        } else {
          tripData.totalUnassigned = 0;
        }

        setTrip(tripData);
      } catch (err) {
        console.error("Error fetching trip:", err);
        setError(err instanceof Error ? err.message : "Failed to load trip. Please try again.");
      } finally {
        setLoading(false);
      }
    };

    if (!authLoading && user) {
      fetchTrip();
    } else if (!authLoading && !user) {
      router.push("/");
    }
  }, [user, authLoading, tripId, router]);

  if (authLoading || loading) {
    return (
      <div className="min-h-screen flex items-center justify-center bg-zinc-50 dark:bg-zinc-900">
        <div className="text-zinc-600 dark:text-zinc-400">Loading trip...</div>
      </div>
    );
  }

  if (error || !trip) {
    return (
      <div className="min-h-screen flex items-center justify-center bg-zinc-50 dark:bg-zinc-900 px-4">
        <div className="text-center">
          <p className="text-red-600 dark:text-red-400 mb-4">{error || "Trip not found"}</p>
          <a
            href="/trips"
            className="tap-target inline-block bg-blue-600 hover:bg-blue-700 text-white font-semibold py-3 px-6 rounded-lg transition-colors"
          >
            Back to Trips
          </a>
        </div>
      </div>
    );
  }

  const formatDate = (dateString: string | null) => {
    if (!dateString) return "Not set";
    const date = new Date(dateString);
    return date.toLocaleDateString("en-US", {
      weekday: "short",
      month: "short",
      day: "numeric",
      year: "numeric",
    });
  };

  // Helper function to calculate unassigned spend
  const calculateUnassignedSpend = (tripData: TripDetail): number => {
    if (!tripData.spends || tripData.spends.length === 0) {
      return 0;
    }
    return tripData.spends.reduce((sum, spend) => {
      const assignedPercentage = spend.assignedPercentage || 0;
      const unassignedPercentage = 100 - assignedPercentage;
      const unassignedAmount = (spend.normalizedAmount * unassignedPercentage) / 100;
      return sum + unassignedAmount;
    }, 0);
  };

  // Calculate unassigned spend if not already calculated
  if (trip && trip.totalUnassigned === undefined) {
    trip.totalUnassigned = calculateUnassignedSpend(trip);
  }

  const handleEditSuccess = () => {
    // Refetch the trip data after successful edit
    const fetchTrip = async () => {
      if (!user) return;

      try {
        const idToken = await user.getIdToken();
        const response = await fetch(`/api/trips/${tripId}`, {
          headers: {
            Authorization: `Bearer ${idToken}`,
          },
        });

        if (response.ok) {
          const data = await response.json();
          setTrip(data.trip);
        }
      } catch (err) {
        console.error("Error refetching trip:", err);
      }
    };

    fetchTrip();
  };

  const handleInviteSuccess = () => {
    // Refetch the trip data after successful invitations
    const fetchTrip = async () => {
      if (!user) return;

      try {
        const idToken = await user.getIdToken();
        const response = await fetch(`/api/trips/${tripId}`, {
          headers: {
            Authorization: `Bearer ${idToken}`,
          },
        });

        if (response.ok) {
          const data = await response.json();
          setTrip(data.trip);
        }
      } catch (err) {
        console.error("Error refetching trip:", err);
      }
    };

    fetchTrip();
  };

  const handleAddSpendSuccess = () => {
    // Refetch the trip data after successful spend creation
    const fetchTrip = async () => {
      if (!user) return;

      try {
        const idToken = await user.getIdToken();
        const response = await fetch(`/api/trips/${tripId}`, {
          headers: {
            Authorization: `Bearer ${idToken}`,
          },
        });

        if (response.ok) {
          const data = await response.json();
          setTrip(data.trip);
        }
      } catch (err) {
        console.error("Error refetching trip:", err);
      }
    };

    fetchTrip();
  };

  const handleAddSpendWithPeople = async (spendId: string) => {
    // Refetch the trip data to get the newly created spend
    const fetchTrip = async () => {
      if (!user) return;

      try {
        const idToken = await user.getIdToken();
        const response = await fetch(`/api/trips/${tripId}`, {
          headers: {
            Authorization: `Bearer ${idToken}`,
          },
        });

        if (response.ok) {
          const data = await response.json();
          setTrip(data.trip);

          // Open the assign dialog with the newly created spend
          setSelectedSpendId(spendId);
          setIsAssignSpendDialogOpen(true);
        }
      } catch (err) {
        console.error("Error refetching trip:", err);
      }
    };

    await fetchTrip();
  };

  // Filter and sort spends
  const getFilteredAndSortedSpends = () => {
    if (!trip?.spends) return [];

    let filteredSpends = [...trip.spends];

    // Apply status filter
    if (statusFilter !== "all") {
      filteredSpends = filteredSpends.filter((spend) => spend.status === statusFilter);
    }

    // Apply sorting
    filteredSpends.sort((a, b) => {
      let comparison = 0;

      switch (sortBy) {
        case "date":
          comparison = new Date(a.date).getTime() - new Date(b.date).getTime();
          break;
        case "amount":
          comparison = a.normalizedAmount - b.normalizedAmount;
          break;
        case "description":
          comparison = a.description.localeCompare(b.description);
          break;
      }

      return sortOrder === "asc" ? comparison : -comparison;
    });

    return filteredSpends;
  };

  // Spend action handlers
  const handleViewSpend = (spendId: string) => {
    setSelectedSpendId(spendId);
    setIsViewSpendDialogOpen(true);
  };

  const handleEditSpend = (spendId: string) => {
    setSelectedSpendId(spendId);
    setIsEditSpendDialogOpen(true);
  };

  const handleAssignSpend = (spendId: string) => {
    setSelectedSpendId(spendId);
    setIsAssignSpendDialogOpen(true);
  };

  const handleSelfAssignSpend = (spendId: string) => {
    setSelectedSpendId(spendId);
    setIsSelfAssignDialogOpen(true);
  };

  const handleSplitRemainderSpend = (spendId: string) => {
    setSelectedSpendId(spendId);
    setIsSplitRemainderDialogOpen(true);
  };

  const handleEditAssignment = async (assignmentId: string) => {
    if (!user) return;

    setSelectedAssignmentId(assignmentId);

    // Find the spend for this assignment
    let spend: any = null;
    for (const s of trip?.spends || []) {
      if (s.assignments?.some(a => a.id === assignmentId)) {
        spend = s;
        break;
      }
    }

    if (!spend) {
      setIsEditAssignmentDialogOpen(true);
      return;
    }

    // Check if spend has items
    try {
      const idToken = await user.getIdToken();
      const response = await fetch(`/api/spends/${spend.id}/items`, {
        headers: {
          Authorization: `Bearer ${idToken}`,
        },
      });

      if (response.ok) {
        const data = await response.json();
        const hasItems = data.items && data.items.length > 0;

        if (hasItems) {
          setIsEditItemAssignmentDialogOpen(true);
        } else {
          setIsEditAssignmentDialogOpen(true);
        }
      } else {
        // Default to regular assignment dialog on error
        setIsEditAssignmentDialogOpen(true);
      }
    } catch (err) {
      console.error("Error checking for items:", err);
      // Default to regular assignment dialog on error
      setIsEditAssignmentDialogOpen(true);
    }
  };

  const handleViewItems = (spendId: string) => {
    setSelectedSpendId(spendId);
    setIsItemsDialogOpen(true);
  };

  const handleEditAssignmentSubmit = async (amount: number) => {
    if (!user || !trip || !selectedAssignmentId) return;

    try {
      const idToken = await user.getIdToken();

      // Find the assignment and its spend
      let assignment: any = null;
      let spend: any = null;

      for (const s of trip.spends || []) {
        const found = s.assignments?.find(a => a.id === selectedAssignmentId);
        if (found) {
          assignment = found;
          spend = s;
          break;
        }
      }

      if (!assignment || !spend) {
        throw new Error("Assignment not found");
      }

      // Calculate normalized amount
      const normalizedAmount = amount * spend.fxRate;

      // Update the assignment via API
      const response = await fetch(`/api/spends/${spend.id}/assignments/${selectedAssignmentId}`, {
        method: "PUT",
        headers: {
          "Content-Type": "application/json",
          Authorization: `Bearer ${idToken}`,
        },
        body: JSON.stringify({
          shareAmount: amount,
          normalizedShareAmount: normalizedAmount,
          splitType: "EXACT",
        }),
      });

      if (!response.ok) {
        const errorData = await response.json().catch(() => ({}));
        throw new Error(errorData.error || "Failed to update assignment");
      }

      // Refetch trip data
      const tripResponse = await fetch(`/api/trips/${tripId}`, {
        headers: {
          Authorization: `Bearer ${idToken}`,
        },
      });

      if (tripResponse.ok) {
        const data = await tripResponse.json();
        setTrip(data.trip);
      }

      setIsEditAssignmentDialogOpen(false);
    } catch (err) {
      console.error("Error updating assignment:", err);
      throw err;
    }
  };

  const handleEditItemAssignmentSubmit = async (selectedItemIds: string[]) => {
    if (!user || !trip || !selectedAssignmentId) return;

    try {
      const idToken = await user.getIdToken();

      // Find the assignment and its spend
      let assignment: any = null;
      let spend: any = null;

      for (const s of trip.spends || []) {
        const found = s.assignments?.find(a => a.id === selectedAssignmentId);
        if (found) {
          assignment = found;
          spend = s;
          break;
        }
      }

      if (!assignment || !spend) {
        throw new Error("Assignment not found");
      }

      // Fetch items to calculate total
      const itemsResponse = await fetch(`/api/spends/${spend.id}/items`, {
        headers: {
          Authorization: `Bearer ${idToken}`,
        },
      });

      if (!itemsResponse.ok) {
        throw new Error("Failed to fetch items");
      }

      const itemsData = await itemsResponse.json();
      const items = itemsData.items || [];

      // Calculate the total amount from selected items
      const totalAmount = items
        .filter((item: any) => selectedItemIds.includes(item.id))
        .reduce((sum: number, item: any) => sum + item.cost, 0);

      // Calculate normalized amount
      const normalizedAmount = totalAmount * spend.fxRate;

      // Update the assignment via API
      const response = await fetch(`/api/spends/${spend.id}/assignments/${selectedAssignmentId}`, {
        method: "PUT",
        headers: {
          "Content-Type": "application/json",
          Authorization: `Bearer ${idToken}`,
        },
        body: JSON.stringify({
          shareAmount: totalAmount,
          normalizedShareAmount: normalizedAmount,
          splitType: "EXACT",
          itemIds: selectedItemIds,
        }),
      });

      if (!response.ok) {
        const errorData = await response.json().catch(() => ({}));
        throw new Error(errorData.error || "Failed to update assignment");
      }

      // Refetch trip data
      const tripResponse = await fetch(`/api/trips/${tripId}`, {
        headers: {
          Authorization: `Bearer ${idToken}`,
        },
      });

      if (tripResponse.ok) {
        const data = await tripResponse.json();
        setTrip(data.trip);
      }

      setIsEditItemAssignmentDialogOpen(false);
    } catch (err) {
      console.error("Error updating item assignment:", err);
      throw err;
    }
  };

  const handleRemoveAssignment = async () => {
    if (!user || !trip || !selectedAssignmentId) return;

    try {
      const idToken = await user.getIdToken();

      // Find the assignment's spend
      let spend: any = null;
      for (const s of trip.spends || []) {
        if (s.assignments?.some(a => a.id === selectedAssignmentId)) {
          spend = s;
          break;
        }
      }

      if (!spend) {
        throw new Error("Spend not found for assignment");
      }

      // Delete the assignment via API
      const response = await fetch(`/api/spends/${spend.id}/assignments/${selectedAssignmentId}`, {
        method: "DELETE",
        headers: {
          Authorization: `Bearer ${idToken}`,
        },
      });

      if (!response.ok) {
        const errorData = await response.json().catch(() => ({}));
        throw new Error(errorData.error || "Failed to remove assignment");
      }

      // Refetch trip data
      const tripResponse = await fetch(`/api/trips/${tripId}`, {
        headers: {
          Authorization: `Bearer ${idToken}`,
        },
      });

      if (tripResponse.ok) {
        const data = await tripResponse.json();
        setTrip(data.trip);
      }

      setIsEditAssignmentDialogOpen(false);
      setIsEditItemAssignmentDialogOpen(false);
    } catch (err) {
      console.error("Error removing assignment:", err);
      throw err;
    }
  };

  const handleSelfAssignSubmit = async (amount: number) => {
    if (!user || !trip || !selectedSpendId) return;

    try {
      const idToken = await user.getIdToken();
      const spend = trip.spends?.find((s) => s.id === selectedSpendId);

      if (!spend) return;

      // Calculate normalized amount (convert to base currency)
      const normalizedAmount = amount * spend.fxRate;

      // Get ALL assignments from the spend including shareAmount data
      // We need to fetch the full spend data with assignment details
      const spendResponse = await fetch(`/api/spends/${selectedSpendId}`, {
        headers: {
          Authorization: `Bearer ${idToken}`,
        },
      });

      if (!spendResponse.ok) {
        throw new Error("Failed to fetch spend details");
      }

      const spendData = await spendResponse.json();
      const fullAssignments = spendData.spend?.assignments || [];

      // Create new assignments array, preserving others and updating current user
      const newAssignments = fullAssignments
        .filter((a: any) => a.userId !== user.uid)
        .map((a: any) => ({
          userId: a.userId,
          shareAmount: a.shareAmount,
          normalizedShareAmount: a.normalizedShareAmount,
          splitType: a.splitType,
        }));

      // Add/update current user's assignment
      newAssignments.push({
        userId: user.uid,
        shareAmount: amount,
        normalizedShareAmount: normalizedAmount,
        splitType: "EXACT" as const,
      });

      const response = await fetch(`/api/spends/${selectedSpendId}/assignments`, {
        method: "POST",
        headers: {
          "Content-Type": "application/json",
          Authorization: `Bearer ${idToken}`,
        },
        body: JSON.stringify({
          assignments: newAssignments,
          replaceAll: true,
        }),
      });

      if (!response.ok) {
        const errorData = await response.json().catch(() => ({}));
        throw new Error(errorData.error || "Failed to assign amount");
      }

      // Refetch trip data
      const tripResponse = await fetch(`/api/trips/${tripId}`, {
        headers: {
          Authorization: `Bearer ${idToken}`,
        },
      });

      if (tripResponse.ok) {
        const data = await tripResponse.json();
        setTrip(data.trip);
      }

      setIsSelfAssignDialogOpen(false);
    } catch (err) {
      console.error("Error assigning amount:", err);
      throw err; // Re-throw so the dialog can handle it
    }
  };

  const handleSplitRemainderSubmit = async (assignments: any[]) => {
    if (!user || !trip || !selectedSpendId) return;

    try {
      const idToken = await user.getIdToken();

      // Submit the new assignments
      const response = await fetch(`/api/spends/${selectedSpendId}/assignments`, {
        method: "POST",
        headers: {
          "Content-Type": "application/json",
          Authorization: `Bearer ${idToken}`,
        },
        body: JSON.stringify({
          assignments: assignments.map(a => ({
            userId: a.userId,
            shareAmount: a.shareAmount,
            normalizedShareAmount: a.normalizedShareAmount,
            splitType: "EXACT" as const,
          })),
          replaceAll: true,
        }),
      });

      if (!response.ok) {
        const errorData = await response.json().catch(() => ({}));
        throw new Error(errorData.error || "Failed to split remainder");
      }

      // Refetch trip data
      const tripResponse = await fetch(`/api/trips/${tripId}`, {
        headers: {
          Authorization: `Bearer ${idToken}`,
        },
      });

      if (tripResponse.ok) {
        const data = await tripResponse.json();
        setTrip(data.trip);
      }

      setIsSplitRemainderDialogOpen(false);
    } catch (err) {
      console.error("Error splitting remainder:", err);
      throw err; // Re-throw so the dialog can handle it
    }
  };

  const handleJoinSpend = async (spendId: string) => {
    if (!user || !trip) return;

    try {
      const idToken = await user.getIdToken();
      const spend = trip.spends?.find((s) => s.id === spendId);

      if (!spend) return;

      // Get existing assignments
      const existingAssignments = spend.assignments || [];

      // Check if user is already involved
      if (existingAssignments.some(a => a.userId === user.uid)) {
        alert("You are already involved in this spend");
        return;
      }

      // Add current user to the assignments
      const newAssignments = [
        ...existingAssignments.map(a => ({
          userId: a.userId,
          shareAmount: 0,
          normalizedShareAmount: 0,
          splitType: "EQUAL" as const,
        })),
        {
          userId: user.uid,
          shareAmount: 0,
          normalizedShareAmount: 0,
          splitType: "EQUAL" as const,
        }
      ];

      const response = await fetch(`/api/spends/${spendId}/assignments`, {
        method: "POST",
        headers: {
          "Content-Type": "application/json",
          Authorization: `Bearer ${idToken}`,
        },
        body: JSON.stringify({
          assignments: newAssignments,
          replaceAll: true,
        }),
      });

      if (!response.ok) {
        const errorData = await response.json().catch(() => ({}));
        throw new Error(errorData.error || "Failed to join spend");
      }

      // Refetch trip data
      const tripResponse = await fetch(`/api/trips/${tripId}`, {
        headers: {
          Authorization: `Bearer ${idToken}`,
        },
      });

      if (tripResponse.ok) {
        const data = await tripResponse.json();
        setTrip(data.trip);
      }
    } catch (err) {
      console.error("Error joining spend:", err);
      alert(err instanceof Error ? err.message : "Failed to join spend");
    }
  };

  const handleLeaveSpend = async (spendId: string) => {
    if (!user || !trip) return;

    try {
      const idToken = await user.getIdToken();
      const spend = trip.spends?.find((s) => s.id === spendId);

      if (!spend) return;

      // Get existing assignments
      const existingAssignments = spend.assignments || [];

      // Check if user is the spender
      if (spend.paidBy.id === user.uid) {
        alert("You cannot leave a spend you created. Delete it instead.");
        return;
      }

      // Check if user is involved
      if (!existingAssignments.some(a => a.userId === user.uid)) {
        alert("You are not involved in this spend");
        return;
      }

      // Remove current user from the assignments
      const newAssignments = existingAssignments
        .filter(a => a.userId !== user.uid)
        .map(a => ({
          userId: a.userId,
          shareAmount: 0,
          normalizedShareAmount: 0,
          splitType: "EQUAL" as const,
        }));

      const response = await fetch(`/api/spends/${spendId}/assignments`, {
        method: "POST",
        headers: {
          "Content-Type": "application/json",
          Authorization: `Bearer ${idToken}`,
        },
        body: JSON.stringify({
          assignments: newAssignments,
          replaceAll: true,
        }),
      });

      if (!response.ok) {
        const errorData = await response.json().catch(() => ({}));
        throw new Error(errorData.error || "Failed to leave spend");
      }

      // Refetch trip data
      const tripResponse = await fetch(`/api/trips/${tripId}`, {
        headers: {
          Authorization: `Bearer ${idToken}`,
        },
      });

      if (tripResponse.ok) {
        const data = await tripResponse.json();
        setTrip(data.trip);
      }
    } catch (err) {
      console.error("Error leaving spend:", err);
      alert(err instanceof Error ? err.message : "Failed to leave spend");
    }
  };

  const handleFinalizeSpend = async (spendId: string) => {
    if (!user || !trip) return;

    try {
      const idToken = await user.getIdToken();
      const spend = trip.spends?.find((s) => s.id === spendId);

      if (!spend) return;

      // If already closed, reopen it using the reopen endpoint
      if (spend.status === "CLOSED") {
        
        const response = await fetch(`/api/spends/${spendId}/reopen`, {
          method: "POST",
          headers: {
            Authorization: `Bearer ${idToken}`,
            "Content-Type": "application/json",
          },
        });

        if (response.ok) {
          // Refetch trip data
          const tripResponse = await fetch(`/api/trips/${tripId}`, {
            headers: {
              Authorization: `Bearer ${idToken}`,
            },
          });

          if (tripResponse.ok) {
            const data = await tripResponse.json();
            setTrip(data.trip);
          }
        } else {
          alert("Failed to reopen spend");
        }
      } else {
        // Check if assignments are 100% before closing
        const assignedPercentage = spend.assignedPercentage || 0;
        const isFullyAssigned = Math.abs(assignedPercentage - 100) < 0.1;

        if (!isFullyAssigned) {
          const shouldForce = confirm(
            `This spend is only ${assignedPercentage.toFixed(1)}% assigned. ` +
            `Close anyway?`
          );
          if (!shouldForce) return;
        } 

        // Close the spend
        const response = await fetch(`/api/spends/${spendId}/finalize`, {
          method: "POST",
          headers: {
            Authorization: `Bearer ${idToken}`,
            "Content-Type": "application/json",
          },
          body: JSON.stringify({ force: !isFullyAssigned }),
        });

        if (response.ok) {
          // Refetch trip data
          const tripResponse = await fetch(`/api/trips/${tripId}`, {
            headers: {
              Authorization: `Bearer ${idToken}`,
            },
          });

          if (tripResponse.ok) {
            const data = await tripResponse.json();
            setTrip(data.trip);
          }
        } else {
          const errorData = await response.json();
          alert(`Failed to close spend: ${errorData.error}`);
        }
      }
    } catch (err) {
      console.error("Error closing/reopening spend:", err);
      alert("Failed to close/reopen spend");
    }
  };

  const handleDeleteSpend = async (spendId: string) => {
    if (!user) return;

    const confirmed = window.confirm("Are you sure you want to delete this spend?");
    if (!confirmed) return;

    setIsDeletingSpend(true);

    try {
      const idToken = await user.getIdToken();
      const response = await fetch(`/api/spends/${spendId}`, {
        method: "DELETE",
        headers: {
          Authorization: `Bearer ${idToken}`,
        },
      });

      if (response.ok) {
        // Close the view dialog after successful deletion
        setIsViewSpendDialogOpen(false);
        setSelectedSpendId(null);

        // Refetch trip data
        const tripResponse = await fetch(`/api/trips/${tripId}`, {
          headers: {
            Authorization: `Bearer ${idToken}`,
          },
        });

        if (tripResponse.ok) {
          const data = await tripResponse.json();
          setTrip(data.trip);
        }
      } else {
        alert("Failed to delete spend");
      }
    } catch (err) {
      console.error("Error deleting spend:", err);
      alert("Failed to delete spend");
    } finally {
      setIsDeletingSpend(false);
    }
  };

  const handleRemoveMember = async (userId: string, userName: string) => {
    if (!user) return;

    const confirmed = window.confirm(
      `Are you sure you want to remove ${userName} from this trip?`
    );

    if (!confirmed) return;

    setRemovingUserId(userId);
    setError(null);

    try {
      const idToken = await user.getIdToken();

      const response = await fetch(`/api/trips/${tripId}/members/${userId}`, {
        method: "DELETE",
        headers: {
          Authorization: `Bearer ${idToken}`,
        },
      });

      if (!response.ok) {
        const errorData = await response
          .json()
          .catch(() => ({ error: "Unknown error" }));
        throw new Error(
          errorData.error || `Failed to remove member (${response.status})`
        );
      }

      // Success - refresh the trip data
      handleInviteSuccess();
    } catch (err) {
      console.error("Error removing member:", err);
      setError(
        err instanceof Error
          ? err.message
          : "Failed to remove member. Please try again."
      );
    } finally {
      setRemovingUserId(null);
    }
  };

  const isOwner = trip?.userRole === "OWNER";
  const canInvite = trip?.userRole === "OWNER" || trip?.userRole === "ADMIN";

  // Get filtered participants based on RSVP status
  const getFilteredParticipants = () => {
    if (!trip?.participants) return [];

    // Filter by selected RSVP status
    if (memberRsvpFilter !== "all") {
      return trip.participants.filter((p) => p.rsvpStatus === memberRsvpFilter);
    }

    return trip.participants;
  };

  // Check if current user can finalize (close/reopen) a specific spend
  const canUserFinalizeSpend = (spend: { paidBy: { id: string } }) => {
    if (!user) return false;

    // User can finalize if they are:
    // 1. The spender (person who paid for the spend)
    // 2. The trip organizer (OWNER or ADMIN role)
    const isSpender = spend.paidBy.id === user.uid;
    const isOrganizer = canInvite;

    return isSpender || isOrganizer;
  };

  // Check if current user can delete a specific spend
  const canUserDeleteSpend = (spend: { paidBy: { id: string } }) => {
    if (!user) return false;

    // User can delete if they are:
    // 1. The spender (person who paid for the spend)
    // 2. The trip organizer (OWNER or ADMIN role)
    const isSpender = spend.paidBy.id === user.uid;
    const isOrganizer = canInvite;

    return isSpender || isOrganizer;
  };

  const handleToggleTripSpendStatus = async (confirmClearSettlements = false) => {
    if (!user || !trip) return;

    // Default to OPEN if spendStatus is undefined (for backwards compatibility)
    const currentStatus = trip.spendStatus || SpendStatus.OPEN;
    const isClosing = currentStatus === SpendStatus.OPEN;

    // Check if trying to close with unassigned spend
    if (isClosing && (trip.totalUnassigned || 0) > 0.01) {
      const unassignedAmount = trip.totalUnassigned || 0;
      const shouldProceed = window.confirm(
        `⚠️ WARNING: You have ${trip.baseCurrency} ${unassignedAmount.toFixed(2)} in unassigned spend.\n\n` +
        `You can close spending but not everything gets paid.\n\n` +
        `Do you want to close spending anyway?`
      );
      if (!shouldProceed) {
        return; // User cancelled, so exit without closing spending
      }
    }

    console.log("Toggle spend status:", { currentStatus, isClosing, tripSpendStatus: trip.spendStatus, confirmClearSettlements });

    try {
      const idToken = await user.getIdToken();
      const response = await fetch(`/api/trips/${tripId}/spend-status`, {
        method: "POST",
        headers: {
          Authorization: `Bearer ${idToken}`,
          "Content-Type": "application/json",
        },
        body: JSON.stringify({
          confirmClearSettlements,
        }),
      });

      const data = await response.json();

      // Check if confirmation is required
      if (data.requiresConfirmation && !confirmClearSettlements) {
        const confirmed = window.confirm(
          `⚠️ WARNING: ${data.message}\n\nThis action cannot be undone. All payment records will be permanently deleted.`
        );

        if (confirmed) {
          // Retry with confirmation
          await handleToggleTripSpendStatus(true);
        }
        return;
      }

      if (data.success) {
        // Refetch trip data
        const tripResponse = await fetch(`/api/trips/${tripId}`, {
          headers: {
            Authorization: `Bearer ${idToken}`,
          },
        });

        if (tripResponse.ok) {
          const tripData = await tripResponse.json();
          setTrip(tripData.trip);

          // Show success message
          if (data.message) {
            alert(data.message);
          }
        } else {
          alert("Failed to refresh trip data after status change");
        }
      } else {
        alert(`Failed to ${isClosing ? "close" : "open"} spending: ${data.error || "Unknown error"}`);
      }
    } catch (err) {
      console.error("Error toggling trip spend status:", err);
      alert(`Failed to toggle spending status: ${err instanceof Error ? err.message : "Unknown error"}`);
    }
  };

  const handleRsvpResponse = async (status: "ACCEPTED" | "DECLINED" | "MAYBE") => {
    if (!user) return;

    try {
      const idToken = await user.getIdToken();
      const response = await fetch(`/api/trips/${tripId}/members/${user.uid}`, {
        method: "PATCH",
        headers: {
          "Content-Type": "application/json",
          Authorization: `Bearer ${idToken}`,
        },
        body: JSON.stringify({ rsvpStatus: status }),
      });

      if (!response.ok) {
        const errorData = await response.json().catch(() => ({ error: "Unknown error" }));
        throw new Error(errorData.error || `Failed to update RSVP (${response.status})`);
      }

      // Success - refresh the trip data
      handleEditSuccess();
    } catch (err) {
      console.error("Error updating RSVP:", err);
      setError(err instanceof Error ? err.message : "Failed to update RSVP. Please try again.");
    }
  };

  const handleToggleRsvpStatus = async () => {
    if (!user || !trip) return;

    const currentStatus = trip.rsvpStatus || "OPEN";
    const isClosing = currentStatus === "OPEN";

    console.log("Current RSVP status:", currentStatus, "isClosing:", isClosing);



    try {
      const idToken = await user.getIdToken();
      console.log("Sending request to toggle RSVP status");

      const response = await fetch(`/api/trips/${tripId}/rsvp-status`, {
        method: "POST",
        headers: {
          Authorization: `Bearer ${idToken}`,
          "Content-Type": "application/json",
        },
        body: JSON.stringify({}), // Send empty body to trigger toggle behavior
      });

      const data = await response.json();
      console.log("API Response:", data);

      if (data.success) {
        console.log("Success! New status:", data.trip?.rsvpStatus);

        // Refetch trip data
        const tripResponse = await fetch(`/api/trips/${tripId}`, {
          headers: {
            Authorization: `Bearer ${idToken}`,
          },
        });

        if (tripResponse.ok) {
          const tripData = await tripResponse.json();
          console.log("Refreshed trip data:", tripData.trip?.rsvpStatus);
          setTrip(tripData.trip);
        } else {
          alert("Failed to refresh trip data after status change");
        }
      } else {
        alert(`Failed to ${isClosing ? "close" : "open"} RSVP: ${data.error || "Unknown error"}`);
      }
    } catch (err) {
      console.error("Error toggling RSVP status:", err);
      alert(`Failed to toggle RSVP status: ${err instanceof Error ? err.message : "Unknown error"}`);
    }
  };

  const handleEditTimelineDate = async (itemId: string, newDate: string | null) => {
    if (!user) return;

    try {
      const idToken = await user.getIdToken();
      const response = await fetch(`/api/trips/${tripId}/timeline/${itemId}`, {
        method: "PATCH",
        headers: {
          "Content-Type": "application/json",
          Authorization: `Bearer ${idToken}`,
        },
        body: JSON.stringify({
          date: newDate ? new Date(newDate).toISOString() : null,
        }),
      });

      if (!response.ok) {
        const errorData = await response.json().catch(() => ({ error: "Unknown error" }));
        throw new Error(errorData.error || "Failed to update milestone date");
      }

      // Success - refresh the trip data
      handleEditSuccess();
      setEditingTimelineItemId(null);
      setEditingTimelineDate("");
    } catch (err) {
      console.error("Error updating timeline date:", err);
      alert(err instanceof Error ? err.message : "Failed to update milestone date");
    }
  };

  return (
    <div className="flex flex-col h-screen overflow-hidden">
      <Header showBackButton={true} />
      <div className="flex-1 overflow-y-auto bg-zinc-50 dark:bg-zinc-900 py-8 px-4">
        <div className="max-w-6xl mx-auto">

        {/* Trip Header */}
        <div className="bg-white dark:bg-zinc-800 rounded-xl shadow-sm border border-zinc-200 dark:border-zinc-700 p-6 md:p-8 mb-6">
          <div className="flex flex-col gap-4 mb-4">
            <div className="flex justify-between items-start gap-3">
              <div className="flex-1 min-w-0">
                <h1 className="text-3xl font-bold text-zinc-900 dark:text-zinc-100 break-words">
                  {trip.name}
                </h1>
              </div>
              {isOwner && (
                <button
                  onClick={() => setIsEditDialogOpen(true)}
                  className="tap-target px-4 py-2 rounded-lg bg-zinc-100 dark:bg-zinc-700 hover:bg-zinc-200 dark:hover:bg-zinc-600 text-zinc-700 dark:text-zinc-300 font-medium transition-colors flex items-center gap-2 flex-shrink-0"
                >
                  <svg className="w-4 h-4" fill="none" stroke="currentColor" viewBox="0 0 24 24">
                    <path strokeLinecap="round" strokeLinejoin="round" strokeWidth={2} d="M11 5H6a2 2 0 00-2 2v11a2 2 0 002 2h11a2 2 0 002-2v-5m-1.414-9.414a2 2 0 112.828 2.828L11.828 15H9v-2.828l8.586-8.586z" />
                  </svg>
                  Edit
                </button>
              )}
            </div>
            <div className="flex flex-col gap-2">
              <span
                className={`px-3 py-1 text-sm font-medium rounded-full flex-shrink-0 self-start ${
                  trip.status === "PLANNING"
                    ? "bg-blue-100 dark:bg-blue-900/30 text-blue-700 dark:text-blue-300"
                    : trip.status === "ACTIVE"
                    ? "bg-green-100 dark:bg-green-900/30 text-green-700 dark:text-green-300"
                    : "bg-zinc-100 dark:bg-zinc-700 text-zinc-700 dark:text-zinc-300"
                }`}
              >
                {trip.status}
              </span>
              {trip.description && (
                <p className="text-zinc-600 dark:text-zinc-400">{trip.description}</p>
              )}
            </div>
          </div>

          <p className="text-sm text-zinc-700 dark:text-zinc-300 font-medium">
            Organized by {trip.organizer.displayName || trip.organizer.email}
          </p>

          <div className="grid grid-cols-1 md:grid-cols-3 gap-4 mt-6">
            <div className="flex items-center gap-3">
              <div className="w-10 h-10 rounded-full bg-blue-100 dark:bg-blue-900/30 flex items-center justify-center">
                <svg className="w-5 h-5 text-blue-600 dark:text-blue-400" fill="none" stroke="currentColor" viewBox="0 0 24 24">
                  <path strokeLinecap="round" strokeLinejoin="round" strokeWidth={2} d="M8 7V3m8 4V3m-9 8h10M5 21h14a2 2 0 002-2V7a2 2 0 00-2-2H5a2 2 0 00-2 2v12a2 2 0 002 2z" />
                </svg>
              </div>
              <div>
                <p className="text-sm font-medium text-zinc-900 dark:text-zinc-100">
                  {formatDate(trip.startDate)} - {formatDate(trip.endDate)}
                </p>
              </div>
            </div>

            <div className="flex items-center gap-3">
              <div className="w-10 h-10 rounded-full bg-green-100 dark:bg-green-900/30 flex items-center justify-center">
                <svg className="w-5 h-5 text-green-600 dark:text-green-400" fill="none" stroke="currentColor" viewBox="0 0 24 24">
                  <path strokeLinecap="round" strokeLinejoin="round" strokeWidth={2} d="M17 20h5v-2a3 3 0 00-5.356-1.857M17 20H7m10 0v-2c0-.656-.126-1.283-.356-1.857M7 20H2v-2a3 3 0 015.356-1.857M7 20v-2c0-.656.126-1.283.356-1.857m0 0a5.002 5.002 0 019.288 0M15 7a3 3 0 11-6 0 3 3 0 016 0zm6 3a2 2 0 11-4 0 2 2 0 014 0zM7 10a2 2 0 11-4 0 2 2 0 014 0z" />
                </svg>
              </div>
              <div>
                <p className="text-sm font-medium text-zinc-900 dark:text-zinc-100">
                  {trip.participants.length === 0
                    ? "no-one"
                    : trip.participants.length === 1
                    ? "1 person"
                    : `${trip.participants.length} people`}
                </p>
              </div>
            </div>


          </div>
        </div>

        {/* Expand/Collapse All Controls */}
        <div className="bg-white dark:bg-zinc-800 rounded-xl shadow-sm border border-zinc-200 dark:border-zinc-700 p-4 mb-6">
          <div className="flex items-center justify-center gap-3">
            <button
              onClick={expandAllSections}
              className="tap-target flex items-center gap-2 px-4 py-2 rounded-lg bg-zinc-100 dark:bg-zinc-700 hover:bg-zinc-200 dark:hover:bg-zinc-600 text-zinc-900 dark:text-zinc-100 font-medium transition-colors text-sm"
            >
              <svg className="w-4 h-4" fill="none" stroke="currentColor" viewBox="0 0 24 24">
                <path strokeLinecap="round" strokeLinejoin="round" strokeWidth={2} d="M12 4v16m8-8H4" />
              </svg>
              Expand All
            </button>
            <button
              onClick={collapseAllSections}
              className="tap-target flex items-center gap-2 px-4 py-2 rounded-lg bg-zinc-100 dark:bg-zinc-700 hover:bg-zinc-200 dark:hover:bg-zinc-600 text-zinc-900 dark:text-zinc-100 font-medium transition-colors text-sm"
            >
              <svg className="w-4 h-4" fill="none" stroke="currentColor" viewBox="0 0 24 24">
                <path strokeLinecap="round" strokeLinejoin="round" strokeWidth={2} d="M20 12H4" />
              </svg>
              Hide All
            </button>
          </div>
        </div>

        {/* RSVP Response Card (for invitees) */}
        {trip.userRsvpStatus === "PENDING" && (
          <div className="bg-gradient-to-r from-blue-50 to-indigo-50 dark:from-blue-900/20 dark:to-indigo-900/20 rounded-xl shadow-sm border-2 border-blue-200 dark:border-blue-800 p-6 md:p-8 mb-6">
            <div className="flex items-start gap-4 mb-6">
              <div className="w-12 h-12 rounded-full bg-blue-100 dark:bg-blue-900/50 flex items-center justify-center flex-shrink-0">
                <svg className="w-6 h-6 text-blue-600 dark:text-blue-400" fill="none" stroke="currentColor" viewBox="0 0 24 24">
                  <path strokeLinecap="round" strokeLinejoin="round" strokeWidth={2} d="M3 19v-8.93a2 2 0 01.89-1.664l7-4.666a2 2 0 012.22 0l7 4.666A2 2 0 0121 10.07V19M3 19a2 2 0 002 2h14a2 2 0 002-2M3 19l6.75-4.5M21 19l-6.75-4.5M3 10l6.75 4.5M21 10l-6.75 4.5m0 0l-1.14.76a2 2 0 01-2.22 0l-1.14-.76" />
                </svg>
              </div>
              <div className="flex-1">
                <h2 className="text-xl font-bold text-zinc-900 dark:text-zinc-100 mb-2">
                  You've been invited to {trip.name}!
                </h2>
                <p className="text-zinc-600 dark:text-zinc-400">
                  {trip.organizer.displayName || trip.organizer.email} has invited you to join this trip.
                  {trip.rsvpStatus === "CLOSED"
                    ? " However, RSVP has been closed by the organizer."
                    : " Please respond to let them know if you can make it."}
                </p>
              </div>
              <button
                onClick={() => toggleSection('rsvp')}
                className="tap-target p-2 rounded-lg hover:bg-blue-100 dark:hover:bg-blue-900/50 text-blue-600 dark:text-blue-400 transition-colors flex-shrink-0"
                aria-label={collapsedSections.rsvp ? "Expand section" : "Collapse section"}
              >
                <svg className="w-5 h-5" fill="none" stroke="currentColor" viewBox="0 0 24 24">
                  {collapsedSections.rsvp ? (
                    <path strokeLinecap="round" strokeLinejoin="round" strokeWidth={2} d="M12 4v16m8-8H4" />
                  ) : (
                    <path strokeLinecap="round" strokeLinejoin="round" strokeWidth={2} d="M20 12H4" />
                  )}
                </svg>
              </button>
            </div>

            {!collapsedSections.rsvp && (
              <>
                {(!trip.rsvpStatus || trip.rsvpStatus === "OPEN") ? (
                  <div className="flex flex-wrap gap-3">
                    <button
                      onClick={() => handleRsvpResponse("ACCEPTED")}
                      className="tap-target flex-1 min-w-[140px] px-6 py-3 rounded-lg bg-green-600 hover:bg-green-700 text-white font-semibold transition-colors flex items-center justify-center gap-2"
                    >
                      <svg className="w-5 h-5" fill="none" stroke="currentColor" viewBox="0 0 24 24">
                        <path strokeLinecap="round" strokeLinejoin="round" strokeWidth={2} d="M5 13l4 4L19 7" />
                      </svg>
                      Accept
                    </button>
                    <button
                      onClick={() => handleRsvpResponse("MAYBE")}
                      className="tap-target flex-1 min-w-[140px] px-6 py-3 rounded-lg bg-yellow-600 hover:bg-yellow-700 text-white font-semibold transition-colors flex items-center justify-center gap-2"
                    >
                      <svg className="w-5 h-5" fill="none" stroke="currentColor" viewBox="0 0 24 24">
                        <path strokeLinecap="round" strokeLinejoin="round" strokeWidth={2} d="M8.228 9c.549-1.165 2.03-2 3.772-2 2.21 0 4 1.343 4 3 0 1.4-1.278 2.575-3.006 2.907-.542.104-.994.54-.994 1.093m0 3h.01M21 12a9 9 0 11-18 0 9 9 0 0118 0z" />
                      </svg>
                      Maybe
                    </button>
                    <button
                      onClick={() => handleRsvpResponse("DECLINED")}
                      className="tap-target flex-1 min-w-[140px] px-6 py-3 rounded-lg bg-red-600 hover:bg-red-700 text-white font-semibold transition-colors flex items-center justify-center gap-2"
                    >
                      <svg className="w-5 h-5" fill="none" stroke="currentColor" viewBox="0 0 24 24">
                        <path strokeLinecap="round" strokeLinejoin="round" strokeWidth={2} d="M6 18L18 6M6 6l12 12" />
                      </svg>
                      Decline
                    </button>
                  </div>
                ) : (
                  <div className="p-4 rounded-lg bg-red-100 dark:bg-red-900/20 border border-red-200 dark:border-red-800">
                    <p className="text-sm text-red-700 dark:text-red-300 font-medium">
                      RSVP is closed. Please contact the trip organizer if you need to respond.
                    </p>
                  </div>
                )}
              </>
            )}
          </div>
        )}

        {/* Current RSVP Status (for users who have responded) */}
        {(trip.userRsvpStatus === "ACCEPTED" || trip.userRsvpStatus === "DECLINED" || trip.userRsvpStatus === "MAYBE") && (
          <div className={`rounded-xl shadow-sm border p-6 md:p-8 mb-6 ${
            trip.userRsvpStatus === "ACCEPTED"
              ? "bg-green-50 dark:bg-green-900/20 border-green-200 dark:border-green-800"
              : trip.userRsvpStatus === "DECLINED"
              ? "bg-red-50 dark:bg-red-900/20 border-red-200 dark:border-red-800"
              : "bg-yellow-50 dark:bg-yellow-900/20 border-yellow-200 dark:border-yellow-800"
          }`}>
            <div className="flex items-start justify-between">
              <div className="flex items-start gap-4">
                <div className={`w-12 h-12 rounded-full flex items-center justify-center flex-shrink-0 ${
                  trip.userRsvpStatus === "ACCEPTED"
                    ? "bg-green-100 dark:bg-green-900/50"
                    : trip.userRsvpStatus === "DECLINED"
                    ? "bg-red-100 dark:bg-red-900/50"
                    : "bg-yellow-100 dark:bg-yellow-900/50"
                }`}>
                  <svg className={`w-6 h-6 ${
                    trip.userRsvpStatus === "ACCEPTED"
                      ? "text-green-600 dark:text-green-400"
                      : trip.userRsvpStatus === "DECLINED"
                      ? "text-red-600 dark:text-red-400"
                      : "text-yellow-600 dark:text-yellow-400"
                  }`} fill="none" stroke="currentColor" viewBox="0 0 24 24">
                    {trip.userRsvpStatus === "ACCEPTED" ? (
                      <path strokeLinecap="round" strokeLinejoin="round" strokeWidth={2} d="M5 13l4 4L19 7" />
                    ) : trip.userRsvpStatus === "DECLINED" ? (
                      <path strokeLinecap="round" strokeLinejoin="round" strokeWidth={2} d="M6 18L18 6M6 6l12 12" />
                    ) : (
                      <path strokeLinecap="round" strokeLinejoin="round" strokeWidth={2} d="M8.228 9c.549-1.165 2.03-2 3.772-2 2.21 0 4 1.343 4 3 0 1.4-1.278 2.575-3.006 2.907-.542.104-.994.54-.994 1.093m0 3h.01M21 12a9 9 0 11-18 0 9 9 0 0118 0z" />
                    )}
                  </svg>
                </div>
                <div>
                  <h3 className={`text-lg font-bold mb-1 ${
                    trip.userRsvpStatus === "ACCEPTED"
                      ? "text-green-900 dark:text-green-100"
                      : trip.userRsvpStatus === "DECLINED"
                      ? "text-red-900 dark:text-red-100"
                      : "text-yellow-900 dark:text-yellow-100"
                  }`}>
                    You {trip.userRsvpStatus === "ACCEPTED" ? "accepted" : trip.userRsvpStatus === "DECLINED" ? "declined" : "might attend"} this invitation
                  </h3>
                  <p className={`text-sm ${
                    trip.userRsvpStatus === "ACCEPTED"
                      ? "text-green-700 dark:text-green-300"
                      : trip.userRsvpStatus === "DECLINED"
                      ? "text-red-700 dark:text-red-300"
                      : "text-yellow-700 dark:text-yellow-300"
                  }`}>
                    {trip.userRsvpStatus === "ACCEPTED" && "Of course you're in!"}
                    {trip.userRsvpStatus === "DECLINED" && "Shunning it."}
                    {trip.userRsvpStatus === "MAYBE" && "Faffing at the moment but will make your mind up later."}
                  </p>
                </div>
              </div>
              <button
                onClick={() => toggleSection('rsvp')}
                className={`tap-target p-2 rounded-lg transition-colors flex-shrink-0 ${
                  trip.userRsvpStatus === "ACCEPTED"
                    ? "hover:bg-green-100 dark:hover:bg-green-900/50 text-green-600 dark:text-green-400"
                    : trip.userRsvpStatus === "DECLINED"
                    ? "hover:bg-red-100 dark:hover:bg-red-900/50 text-red-600 dark:text-red-400"
                    : "hover:bg-yellow-100 dark:hover:bg-yellow-900/50 text-yellow-600 dark:text-yellow-400"
                }`}
                aria-label={collapsedSections.rsvp ? "Expand section" : "Collapse section"}
              >
                <svg className="w-5 h-5" fill="none" stroke="currentColor" viewBox="0 0 24 24">
                  {collapsedSections.rsvp ? (
                    <path strokeLinecap="round" strokeLinejoin="round" strokeWidth={2} d="M12 4v16m8-8H4" />
                  ) : (
                    <path strokeLinecap="round" strokeLinejoin="round" strokeWidth={2} d="M20 12H4" />
                  )}
                </svg>
              </button>
            </div>

            {!collapsedSections.rsvp && (
              <>
                {/* Quick change buttons */}
                {(!trip.rsvpStatus || trip.rsvpStatus === "OPEN") ? (
              <div className="flex flex-wrap gap-2 mt-4 pt-4 border-t border-current/20">
                <button
                  onClick={() => handleRsvpResponse("ACCEPTED")}
                  disabled={trip.userRsvpStatus === "ACCEPTED"}
                  className="tap-target px-4 py-2 rounded-lg bg-white/50 dark:bg-zinc-800/50 hover:bg-white dark:hover:bg-zinc-800 disabled:opacity-50 disabled:cursor-not-allowed text-sm font-medium transition-colors"
                >
                  Accept
                </button>
                <button
                  onClick={() => handleRsvpResponse("MAYBE")}
                  disabled={trip.userRsvpStatus === "MAYBE"}
                  className="tap-target px-4 py-2 rounded-lg bg-white/50 dark:bg-zinc-800/50 hover:bg-white dark:hover:bg-zinc-800 disabled:opacity-50 disabled:cursor-not-allowed text-sm font-medium transition-colors"
                >
                  Maybe
                </button>
                <button
                  onClick={() => handleRsvpResponse("DECLINED")}
                  disabled={trip.userRsvpStatus === "DECLINED"}
                  className="tap-target px-4 py-2 rounded-lg bg-white/50 dark:bg-zinc-800/50 hover:bg-white dark:hover:bg-zinc-800 disabled:opacity-50 disabled:cursor-not-allowed text-sm font-medium transition-colors"
                >
                  Decline
                </button>
              </div>
            ) : (
              <div className="mt-4 pt-4 border-t border-current/20">
                <div className="p-3 rounded-lg bg-green-100 dark:bg-green-900/20 border border-green-200 dark:border-green-800">
                  <p className="text-xs text-green-700 dark:text-green-300 font-medium">
                    RSVP is closed. Contact the organizer if you need to change your response.
                  </p>
                </div>
              </div>
                )}
              </>
            )}
          </div>
        )}

        {/* Balance Summary (for accepted members) */}
        {trip.userRsvpStatus === "ACCEPTED" && (trip.userOwes !== undefined || trip.userIsOwed !== undefined || trip.totalSpent !== undefined || trip.totalUnassigned !== undefined) && (
          <div className="bg-white dark:bg-zinc-800 rounded-xl shadow-sm border border-zinc-200 dark:border-zinc-700 p-6 md:p-8 mb-6">
            <div className="flex items-center justify-between mb-4">
              <h2 className="text-xl font-bold text-zinc-900 dark:text-zinc-100">Balance Summary</h2>
              <button
                onClick={() => toggleSection('balance')}
                className="tap-target p-2 rounded-lg hover:bg-zinc-100 dark:hover:bg-zinc-700 text-zinc-600 dark:text-zinc-400 transition-colors flex-shrink-0"
                aria-label={collapsedSections.balance ? "Expand section" : "Collapse section"}
              >
                <svg className="w-5 h-5" fill="none" stroke="currentColor" viewBox="0 0 24 24">
                  {collapsedSections.balance ? (
                    <path strokeLinecap="round" strokeLinejoin="round" strokeWidth={2} d="M12 4v16m8-8H4" />
                  ) : (
                    <path strokeLinecap="round" strokeLinejoin="round" strokeWidth={2} d="M20 12H4" />
                  )}
                </svg>
              </button>
            </div>

            {!collapsedSections.balance && (
              <div className="grid grid-cols-1 md:grid-cols-2 lg:grid-cols-4 gap-4">
              {/* Total Trip Spend */}
              {trip.totalSpent !== undefined && (
                <div className="p-4 rounded-lg bg-blue-50 dark:bg-blue-900/10 border border-blue-200 dark:border-blue-800">
                  <p className="text-sm text-blue-600 dark:text-blue-400 font-medium mb-1">Total Trip Spend</p>
                  <p className="text-2xl font-bold text-blue-700 dark:text-blue-300">
                    {trip.baseCurrency} {trip.totalSpent.toFixed(2)}
                  </p>
                </div>
              )}

              {/* You Owe */}
              {trip.userOwes !== undefined && (
                <div className="p-4 rounded-lg bg-red-50 dark:bg-red-900/10 border border-red-200 dark:border-red-800">
                  <p className="text-sm text-red-600 dark:text-red-400 font-medium mb-1">You Owe</p>
                  <p className="text-2xl font-bold text-red-700 dark:text-red-300">
                    {trip.baseCurrency} {trip.userOwes.toFixed(2)}
                  </p>
                </div>
              )}

              {/* You Are Owed */}
              {trip.userIsOwed !== undefined && (
                <div className="p-4 rounded-lg bg-green-50 dark:bg-green-900/10 border border-green-200 dark:border-green-800">
                  <p className="text-sm text-green-600 dark:text-green-400 font-medium mb-1">You Are Owed</p>
                  <p className="text-2xl font-bold text-green-700 dark:text-green-300">
                    {trip.baseCurrency} {trip.userIsOwed.toFixed(2)}
                  </p>
                </div>
              )}

              {/* Unassigned Spend */}
              {trip.totalUnassigned !== undefined && (
                <div className="p-4 rounded-lg bg-amber-50 dark:bg-amber-900/10 border border-amber-200 dark:border-amber-800">
                  <p className="text-sm text-amber-600 dark:text-amber-400 font-medium mb-1">Unassigned Spend</p>
                  <p className="text-2xl font-bold text-amber-700 dark:text-amber-300">
                    {trip.baseCurrency} {trip.totalUnassigned.toFixed(2)}
                  </p>
                </div>
              )}
              </div>
            )}
          </div>
        )}



        {/* Assign Tasks (for accepted members) */}
        {trip.userRsvpStatus === "ACCEPTED" && user && (() => {
          // Find all spends where the current user is involved but has shareAmount = 0 (pending assignment)
          const pendingAssignments = trip.spends
            ?.filter((spend) => {
              const userAssignment = spend.assignments?.find((a) => a.userId === user.uid);
              return userAssignment !== undefined; // User is tagged as involved
            })
            .map((spend) => {
              const userAssignment = spend.assignments?.find((a) => a.userId === user.uid);
              return {
                spend,
                assignment: userAssignment,
              };
            }) || [];

          // TODO: Implement pending assignments display
          return null;
        })()}

        {/* Spends or Settlement Plan (for accepted members) */}
        {trip.userRsvpStatus === "ACCEPTED" && (
          <>
            {/* Show Settlement Plan when spending is closed and not toggled to show spends */}
            {(trip.spendStatus || SpendStatus.OPEN) === SpendStatus.CLOSED && !showSpendsWhenClosed ? (
              <SettlementPlanSection
                tripId={trip.id}
                baseCurrency={trip.baseCurrency}
                tripRsvpStatus={trip.rsvpStatus}
                participants={trip.participants}
                onToggleSpends={() => setShowSpendsWhenClosed(true)}
                onReopenSpending={canInvite ? () => handleToggleTripSpendStatus() : undefined}
                canReopenSpending={canInvite}
                collapsed={collapsedSections.settlement}
                onToggleCollapse={() => toggleSection('settlement')}
              />
            ) : (
              /* Show Spends section when spending is open OR when toggled to show spends */
              <div className="bg-white dark:bg-zinc-800 rounded-xl shadow-sm border border-zinc-200 dark:border-zinc-700 p-4 sm:p-6 md:p-8 mb-6">
                {/* Header row with title and toggle - always stays together */}
                <div className="flex items-start justify-between gap-3 mb-3">
                  <div className="flex items-center gap-2 flex-wrap flex-1">
                    <h2 className="text-lg sm:text-xl font-bold text-zinc-900 dark:text-zinc-100">Spends</h2>
                    {(trip.spendStatus || SpendStatus.OPEN) === SpendStatus.CLOSED && (
                      <span className="px-2 py-0.5 text-xs font-medium rounded-full bg-red-100 dark:bg-red-900/30 text-red-700 dark:text-red-400 whitespace-nowrap">
                        Spending Closed
                      </span>
                    )}
                  </div>
                  <button
                    onClick={() => toggleSection('spends')}
                    className="tap-target p-2 rounded-lg hover:bg-zinc-100 dark:hover:bg-zinc-700 text-zinc-600 dark:text-zinc-400 transition-colors flex-shrink-0"
                    aria-label={collapsedSections.spends ? "Expand section" : "Collapse section"}
                  >
                    <svg className="w-5 h-5" fill="none" stroke="currentColor" viewBox="0 0 24 24">
                      {collapsedSections.spends ? (
                        <path strokeLinecap="round" strokeLinejoin="round" strokeWidth={2} d="M12 4v16m8-8H4" />
                      ) : (
                        <path strokeLinecap="round" strokeLinejoin="round" strokeWidth={2} d="M20 12H4" />
                      )}
                    </svg>
                  </button>
                </div>

                {/* Action buttons row */}
                {!collapsedSections.spends && (
                  <div className="flex items-center gap-2 flex-wrap mb-4">
                    {/* Show View Settlement button when spending is closed and spends are visible */}
                    {(trip.spendStatus || SpendStatus.OPEN) === SpendStatus.CLOSED && showSpendsWhenClosed && (
                    <button
                      onClick={() => setShowSpendsWhenClosed(false)}
                      className="tap-target px-3 py-1.5 sm:px-4 sm:py-2 rounded-lg bg-zinc-100 dark:bg-zinc-700 hover:bg-zinc-200 dark:hover:bg-zinc-600 text-zinc-900 dark:text-zinc-100 font-medium transition-colors flex items-center gap-1.5 text-xs sm:text-sm whitespace-nowrap"
                    >
                      <svg className="w-3 h-3 sm:w-5 sm:h-5" fill="none" stroke="currentColor" viewBox="0 0 24 24">
                        <path strokeLinecap="round" strokeLinejoin="round" strokeWidth={2} d="M9 7h6m0 10v-3m-3 3h.01M9 17h.01M9 14h.01M12 14h.01M15 11h.01M12 11h.01M9 11h.01M7 21h10a2 2 0 002-2V5a2 2 0 00-2-2H7a2 2 0 00-2 2v14a2 2 0 002 2z" />
                      </svg>
                      <span className="hidden sm:inline">View Settlement</span>
                      <span className="sm:hidden">Settlement</span>
                    </button>
                  )}
                  {/* Only show Add Spend button when spending is open */}
                  {(trip.spendStatus || SpendStatus.OPEN) === SpendStatus.OPEN && (
                    <button
                      onClick={() => setIsAddSpendDialogOpen(true)}
                      className="tap-target px-3 py-1.5 sm:px-4 sm:py-2 rounded-lg bg-blue-600 hover:bg-blue-700 text-white font-medium transition-colors text-xs sm:text-sm whitespace-nowrap"
                    >
                      Add Spend
                    </button>
                  )}
                  {canInvite && (
                    <button
                      onClick={() => handleToggleTripSpendStatus()}
                      className={`tap-target px-3 py-1.5 sm:px-4 sm:py-2 rounded-lg font-medium transition-colors text-xs sm:text-sm whitespace-nowrap ${
                        (trip.spendStatus || SpendStatus.OPEN) === SpendStatus.CLOSED
                          ? "bg-green-100 dark:bg-green-900/30 hover:bg-green-200 dark:hover:bg-green-900/50 text-green-700 dark:text-green-400"
                          : (trip.totalUnassigned || 0) > 0.00
                          ? "bg-amber-100 dark:bg-amber-900/30 hover:bg-amber-200 dark:hover:bg-amber-900/50 text-amber-700 dark:text-amber-400"
                          : "bg-green-100 dark:bg-green-900/30 hover:bg-green-200 dark:hover:bg-green-900/50 text-green-700 dark:text-green-400"
                      }`}
                    >
                      {(trip.spendStatus || SpendStatus.OPEN) === SpendStatus.CLOSED ? "Reopen" : "Close"} Spending
                    </button>
                  )}
                  </div>
                )}

                {!collapsedSections.spends && (
                  <>
                    {trip.spends && trip.spends.length > 0 ? (
                      <>
                        {/* Filters */}
                        <div className="mb-4">
                          <SpendFilters
                            statusFilter={statusFilter}
                            onStatusFilterChange={setStatusFilter}
                            sortBy={sortBy}
                            onSortByChange={setSortBy}
                            sortOrder={sortOrder}
                            onSortOrderChange={setSortOrder}
                          />
                        </div>

                        {/* Spend List */}
                        <SpendListView
                          spends={getFilteredAndSortedSpends().map((spend) => ({
                            ...spend,
                            date: new Date(spend.date),
                          }))}
                          currentUserId={user?.uid}
                          tripSpendingClosed={(trip.spendStatus || SpendStatus.OPEN) === SpendStatus.CLOSED}
                          canUserFinalize={canUserFinalizeSpend}
                          canUserDelete={canUserDeleteSpend}
                          canUserEdit={canUserDeleteSpend}
                          onView={handleViewSpend}
                          onEdit={handleEditSpend}
                          onAssign={handleAssignSpend}
                          onSelfAssign={handleSelfAssignSpend}
                          onJoin={handleJoinSpend}
                          onLeave={handleLeaveSpend}
                          onFinalize={handleFinalizeSpend}
                          onDelete={handleDeleteSpend}
                        />
                      </>
                    ) : (
                      <div className="text-center py-8">
                        <svg className="w-16 h-16 mx-auto text-zinc-300 dark:text-zinc-600 mb-4" fill="none" stroke="currentColor" viewBox="0 0 24 24">
                          <path strokeLinecap="round" strokeLinejoin="round" strokeWidth={2} d="M12 8c-1.657 0-3 .895-3 2s1.343 2 3 2 3 .895 3 2-1.343 2-3 2m0-8c1.11 0 2.08.402 2.599 1M12 8V7m0 1v8m0 0v1m0-1c-1.11 0-2.08-.402-2.599-1M21 12a9 9 0 11-18 0 9 9 0 0118 0z" />
                        </svg>
                        <p className="text-zinc-600 dark:text-zinc-400">No spends recorded yet</p>
                        <p className="text-sm text-zinc-500 dark:text-zinc-500 mt-1">Click "Add Spend" to record your first expense</p>
                      </div>
                    )}
                  </>
                )}
              </div>
            )}
          </>
        )}

        {/* Members */}
        <div className="bg-white dark:bg-zinc-800 rounded-xl shadow-sm border border-zinc-200 dark:border-zinc-700 p-4 sm:p-6 md:p-8 mb-6">
          {/* Header row with title and toggle - always stays together */}
          <div className="flex items-start justify-between gap-3 mb-3">
            <div className="flex items-center gap-2 flex-wrap flex-1">
              <h2 className="text-lg sm:text-xl font-bold text-zinc-900 dark:text-zinc-100">Members</h2>
              {trip.rsvpStatus === "CLOSED" && (
                <span className="px-2 py-0.5 text-xs font-medium rounded-full bg-red-100 dark:bg-red-900/30 text-red-700 dark:text-red-400 whitespace-nowrap">
                  RSVP Closed
                </span>
              )}
            </div>
            <button
              onClick={() => toggleSection('members')}
              className="tap-target p-2 rounded-lg hover:bg-zinc-100 dark:hover:bg-zinc-700 text-zinc-600 dark:text-zinc-400 transition-colors flex-shrink-0"
              aria-label={collapsedSections.members ? "Expand section" : "Collapse section"}
            >
              <svg className="w-5 h-5" fill="none" stroke="currentColor" viewBox="0 0 24 24">
                {collapsedSections.members ? (
                  <path strokeLinecap="round" strokeLinejoin="round" strokeWidth={2} d="M12 4v16m8-8H4" />
                ) : (
                  <path strokeLinecap="round" strokeLinejoin="round" strokeWidth={2} d="M20 12H4" />
                )}
              </svg>
            </button>
          </div>

          {/* Action buttons row */}
          {!collapsedSections.members && canInvite && (
            <div className="flex items-center gap-2 flex-wrap mb-4">
              <button
                onClick={handleToggleRsvpStatus}
                className={`tap-target px-3 py-1.5 sm:px-4 sm:py-2 rounded-lg font-medium transition-colors text-xs sm:text-sm whitespace-nowrap ${
                  trip.rsvpStatus === "CLOSED"
                    ? "bg-green-100 dark:bg-green-900/30 hover:bg-green-200 dark:hover:bg-green-900/50 text-green-700 dark:text-green-400"
                    : "bg-red-100 dark:bg-red-900/30 hover:bg-red-200 dark:hover:bg-red-900/50 text-red-700 dark:text-red-400"
                }`}
              >
                {trip.rsvpStatus === "CLOSED" ? "Reopen" : "Close"} RSVP
              </button>
              {(!trip.rsvpStatus || trip.rsvpStatus === "OPEN") && (
                <button
                  onClick={() => setIsInviteDialogOpen(true)}
                  className="tap-target px-3 py-1.5 sm:px-4 sm:py-2 rounded-lg bg-blue-600 hover:bg-blue-700 text-white font-medium transition-colors flex items-center gap-1.5 text-xs sm:text-sm whitespace-nowrap"
                >
                  <svg className="w-3 h-3 sm:w-4 sm:h-4" fill="none" stroke="currentColor" viewBox="0 0 24 24">
                    <path strokeLinecap="round" strokeLinejoin="round" strokeWidth={2} d="M18 9v3m0 0v3m0-3h3m-3 0h-3m-2-5a4 4 0 11-8 0 4 4 0 018 0zM3 20a6 6 0 0112 0v1H3v-1z" />
                  </svg>
                  <span className="hidden sm:inline">Invite Users</span>
                  <span className="sm:hidden">Invite</span>
                </button>
              )}
            </div>
          )}

          {!collapsedSections.members && (
            <>
              {/* RSVP Filter Dropdown */}
              <div className="mb-4">
                <label htmlFor="member-filter" className="block text-sm font-medium text-zinc-700 dark:text-zinc-300 mb-2">
                  Filter by RSVP Status
                </label>
                <select
                  id="member-filter"
                  value={memberRsvpFilter}
                  onChange={(e) => setMemberRsvpFilter(e.target.value as typeof memberRsvpFilter)}
                  className="w-full px-4 py-2 rounded-lg border border-zinc-300 dark:border-zinc-600 bg-white dark:bg-zinc-700 text-zinc-900 dark:text-zinc-100 font-medium focus:outline-none focus:ring-2 focus:ring-blue-500 dark:focus:ring-blue-400"
                >
                  <option value="all">All Members</option>
                  <option value="ACCEPTED">Accepted</option>
                  <option value="PENDING">Pending</option>
                  <option value="MAYBE">Maybe</option>
                  <option value="DECLINED">Declined</option>
                </select>
              </div>

              <div className="space-y-3">
            {getFilteredParticipants().map((member) => (
              <div
                key={member.id}
                className="flex items-center justify-between gap-2 p-3 sm:p-4 rounded-lg bg-zinc-50 dark:bg-zinc-900/50 border border-zinc-200 dark:border-zinc-700"
              >
                <div className="flex items-center gap-2 sm:gap-3 min-w-0 flex-1">
                  <div className="w-8 h-8 sm:w-10 sm:h-10 rounded-full bg-blue-100 dark:bg-blue-900/30 flex items-center justify-center flex-shrink-0">
                    <span className="text-xs sm:text-sm font-medium text-blue-700 dark:text-blue-300">
                      {(member.user.displayName || member.user.email)[0].toUpperCase()}
                    </span>
                  </div>
                  <div className="min-w-0 flex-1">
                    <p className="text-sm sm:text-base font-medium text-zinc-900 dark:text-zinc-100 truncate">
                      {member.user.displayName || member.user.email}
                    </p>
                    <p className="text-xs sm:text-sm text-zinc-600 dark:text-zinc-400 truncate">{member.user.email}</p>
                  </div>
                </div>
                <div className="flex items-center gap-1 flex-shrink-0 flex-wrap justify-end">
                  {member.role === "OWNER" && (
                    <span className="px-1.5 py-0.5 text-xs font-medium rounded bg-blue-100 dark:bg-blue-900/30 text-blue-700 dark:text-blue-300 whitespace-nowrap">
                      {member.role}
                    </span>
                  )}
                  <span
                    className={`px-1.5 py-0.5 text-xs font-medium rounded whitespace-nowrap ${
                      member.rsvpStatus === "ACCEPTED"
                        ? "bg-green-100 dark:bg-green-900/30 text-green-700 dark:text-green-300"
                        : member.rsvpStatus === "DECLINED"
                        ? "bg-red-100 dark:bg-red-900/30 text-red-700 dark:text-red-300"
                        : member.rsvpStatus === "MAYBE"
                        ? "bg-orange-100 dark:bg-orange-900/30 text-orange-700 dark:text-orange-300"
                        : "bg-yellow-100 dark:bg-yellow-900/30 text-yellow-700 dark:text-yellow-300"
                    }`}
                  >
                    {member.rsvpStatus}
                  </span>
                  {member.role !== "OWNER" && canInvite && (
                    <button
                      type="button"
                      onClick={() => handleRemoveMember(member.user.id, member.user.displayName || member.user.email)}
                      disabled={removingUserId === member.user.id}
                      className="p-1 rounded hover:bg-red-100 dark:hover:bg-red-900/30 text-red-600 dark:text-red-400 hover:text-red-700 dark:hover:text-red-300 transition-colors disabled:opacity-50 disabled:cursor-not-allowed"
                      title="Remove member"
                    >
                      {removingUserId === member.user.id ? (
                        <div className="w-3 h-3 sm:w-4 sm:h-4 border-2 border-red-600 border-t-transparent rounded-full animate-spin"></div>
                      ) : (
                        <svg className="w-3 h-3 sm:w-4 sm:h-4" fill="none" stroke="currentColor" viewBox="0 0 24 24">
                          <path strokeLinecap="round" strokeLinejoin="round" strokeWidth={2} d="M19 7l-.867 12.142A2 2 0 0116.138 21H7.862a2 2 0 01-1.995-1.858L5 7m5 4v6m4-6v6m1-10V4a1 1 0 00-1-1h-4a1 1 0 00-1 1v3M4 7h16" />
                        </svg>
                      )}
                    </button>
                  )}
                </div>
              </div>
            ))}
              </div>
            </>
          )}
        </div>

        {/* Timeline (if available) */}
        {trip.timeline && trip.timeline.length > 0 && (
          <div className="bg-white dark:bg-zinc-800 rounded-xl shadow-sm border border-zinc-200 dark:border-zinc-700 p-6 md:p-8 mb-6">
            <div className="flex items-center justify-between mb-4">
              <h2 className="text-xl font-bold text-zinc-900 dark:text-zinc-100">Timeline</h2>
              <button
                onClick={() => toggleSection('timeline')}
                className="tap-target p-2 rounded-lg hover:bg-zinc-100 dark:hover:bg-zinc-700 text-zinc-600 dark:text-zinc-400 transition-colors flex-shrink-0"
                aria-label={collapsedSections.timeline ? "Expand section" : "Collapse section"}
              >
                <svg className="w-5 h-5" fill="none" stroke="currentColor" viewBox="0 0 24 24">
                  {collapsedSections.timeline ? (
                    <path strokeLinecap="round" strokeLinejoin="round" strokeWidth={2} d="M12 4v16m8-8H4" />
                  ) : (
                    <path strokeLinecap="round" strokeLinejoin="round" strokeWidth={2} d="M20 12H4" />
                  )}
                </svg>
              </button>
            </div>

            {!collapsedSections.timeline && (
              <div className="space-y-3">
              {trip.timeline.map((item) => {
                const isEditing = editingTimelineItemId === item.id;
                const canEdit = canInvite && item.title !== "Trip Created";

                return (
                  <div
                    key={item.id}
                    className={`flex items-start gap-4 p-4 rounded-lg border ${
                      item.isCompleted
                        ? "bg-green-50 dark:bg-green-900/10 border-green-200 dark:border-green-800"
                        : "bg-zinc-50 dark:bg-zinc-900/50 border-zinc-200 dark:border-zinc-700"
                    }`}
                  >
                    <div
                      className={`w-6 h-6 rounded-full flex items-center justify-center flex-shrink-0 mt-0.5 ${
                        item.isCompleted
                          ? "bg-green-500 text-white"
                          : "bg-zinc-300 dark:bg-zinc-600"
                      }`}
                    >
                      {item.isCompleted && (
                        <svg className="w-4 h-4" fill="none" stroke="currentColor" viewBox="0 0 24 24">
                          <path strokeLinecap="round" strokeLinejoin="round" strokeWidth={2} d="M5 13l4 4L19 7" />
                        </svg>
                      )}
                    </div>
                    <div className="flex-1">
                      <p className="font-medium text-zinc-900 dark:text-zinc-100">{item.title}</p>
                      {!isEditing && item.date && (
                        <p className="text-sm font-medium text-zinc-700 dark:text-zinc-300 mt-1">
                          {formatDate(item.date)}
                        </p>
                      )}
                      {isEditing && (
                        <div className="mt-3 space-y-2">
                          <input
                            type="date"
                            value={editingTimelineDate}
                            onChange={(e) => setEditingTimelineDate(e.target.value)}
                            className="w-full max-w-[180px] px-3 py-2 text-sm rounded border border-zinc-300 dark:border-zinc-600 bg-white dark:bg-zinc-700 text-zinc-900 dark:text-zinc-100"
                          />
                          <div className="flex gap-2">
                            <button
                              onClick={() => handleEditTimelineDate(item.id, editingTimelineDate)}
                              className="tap-target flex-1 px-3 py-2 text-sm rounded bg-blue-600 hover:bg-blue-700 text-white font-medium transition-colors"
                            >
                              Save
                            </button>
                            <button
                              onClick={() => {
                                setEditingTimelineItemId(null);
                                setEditingTimelineDate("");
                              }}
                              className="tap-target flex-1 px-3 py-2 text-sm rounded bg-zinc-200 dark:bg-zinc-600 hover:bg-zinc-300 dark:hover:bg-zinc-500 text-zinc-700 dark:text-zinc-300 font-medium transition-colors"
                            >
                              Cancel
                            </button>
                          </div>
                        </div>
                      )}
                      {item.description && (
                        <p className="text-sm text-zinc-600 dark:text-zinc-400 mt-1">{item.description}</p>
                      )}
                    </div>
                    {!isEditing && canEdit && (
                      <button
                        onClick={() => {
                          setEditingTimelineItemId(item.id);
                          setEditingTimelineDate(item.date ? new Date(item.date).toISOString().split("T")[0] : "");
                        }}
                        className="tap-target p-1 rounded hover:bg-zinc-200 dark:hover:bg-zinc-700 text-zinc-500 dark:text-zinc-400 hover:text-zinc-700 dark:hover:text-zinc-300 transition-colors self-start"
                        title="Edit milestone date"
                      >
                        <svg className="w-4 h-4" fill="none" stroke="currentColor" viewBox="0 0 24 24">
                          <path strokeLinecap="round" strokeLinejoin="round" strokeWidth={2} d="M11 5H6a2 2 0 00-2 2v11a2 2 0 002 2h11a2 2 0 002-2v-5m-1.414-9.414a2 2 0 112.828 2.828L11.828 15H9v-2.828l8.586-8.586z" />
                        </svg>
                      </button>
                    )}
                  </div>
                );
              })}
              </div>
            )}
          </div>
        )}
        </div>
      </div>

      {/* Edit Trip Dialog */}
      {trip && (
        <EditTripDialog
          trip={trip}
          isOpen={isEditDialogOpen}
          onClose={() => setIsEditDialogOpen(false)}
          onSuccess={handleEditSuccess}
        />
      )}

      {/* Invite Users Dialog */}
      {trip && (
        <InviteUsersDialog
          tripId={trip.id}
          tripName={trip.name}
          isOpen={isInviteDialogOpen}
          onClose={() => setIsInviteDialogOpen(false)}
          onSuccess={handleInviteSuccess}
          currentMembers={trip.participants}
        />
      )}

      {/* Add Spend Dialog */}
      {trip && (
        <AddSpendDialog
          trip={{ id: trip.id, baseCurrency: trip.baseCurrency }}
          isOpen={isAddSpendDialogOpen}
          onClose={() => setIsAddSpendDialogOpen(false)}
          onSuccess={handleAddSpendSuccess}
          onSuccessWithAddPeople={handleAddSpendWithPeople}
        />
      )}

      {/* View Spend Dialog */}
      {trip && selectedSpendId && (
        <ViewSpendDialog
          spend={trip.spends?.find((s) => s.id === selectedSpendId) || null}
          trip={{ id: trip.id, baseCurrency: trip.baseCurrency, spendStatus: trip.spendStatus }}
          currentUserId={user?.uid}
          isOpen={isViewSpendDialogOpen}
          onClose={() => {
            setIsViewSpendDialogOpen(false);
            setSelectedSpendId(null);
          }}
          canUserFinalize={canUserFinalizeSpend}
          canUserDelete={canUserDeleteSpend}
          canUserEdit={canUserDeleteSpend}
          onEdit={handleEditSpend}
          onAssign={handleAssignSpend}
          onSelfAssign={handleSelfAssignSpend}
          onSplitRemainder={handleSplitRemainderSpend}
          onEditAssignment={handleEditAssignment}
          onJoin={handleJoinSpend}
          onLeave={handleLeaveSpend}
          onFinalize={handleFinalizeSpend}
          onDelete={handleDeleteSpend}
<<<<<<< HEAD
          onViewItems={handleViewItems}
=======
          isDeletingSpend={isDeletingSpend}
>>>>>>> 3f2877fc
        />
      )}

      {/* Edit Spend Dialog */}
      {trip && selectedSpendId && (
        <EditSpendDialog
          spend={trip.spends?.find((s) => s.id === selectedSpendId) || null}
          trip={{ id: trip.id, baseCurrency: trip.baseCurrency }}
          isOpen={isEditSpendDialogOpen}
          onClose={() => {
            // Just close the edit dialog, keep view dialog open and selectedSpendId
            setIsEditSpendDialogOpen(false);
          }}
          onSuccess={handleAddSpendSuccess}
        />
      )}

      {/* Assign Spend Dialog */}
      {trip && selectedSpendId && (
        <AssignSpendDialog
          spend={
            trip.spends?.find((s) => s.id === selectedSpendId) || {
              id: selectedSpendId,
              description: "",
              amount: 0,
              currency: trip.baseCurrency,
            }
          }
          participants={trip.participants}
          tripId={trip.id}
          tripRsvpStatus={trip.rsvpStatus}
          isOpen={isAssignSpendDialogOpen}
          onClose={() => {
            // Just close the assign dialog, keep view dialog open and selectedSpendId
            setIsAssignSpendDialogOpen(false);
          }}
          onSuccess={handleAddSpendSuccess}
        />
      )}

      {/* Self Assign Dialog */}
      {trip && selectedSpendId && user && (() => {
        const selectedSpend = trip.spends?.find((s) => s.id === selectedSpendId);
        const userAssignment = trip.userAssignments?.find(
          (a) => a.userId === user.uid &&
          // We need to match this assignment to the spend, but userAssignments doesn't have spendId
          // For now, we'll check if user is in the spend's assignments
          selectedSpend?.assignments?.some(sa => sa.userId === user.uid && sa.id === a.id)
        );

        return (
          <SelfAssignDialog
            spend={
              selectedSpend || {
                id: selectedSpendId,
                description: "",
                amount: 0,
                currency: trip.baseCurrency,
                normalizedAmount: 0,
              }
            }
            trip={{ baseCurrency: trip.baseCurrency }}
            currentUserId={user.uid}
            existingAssignment={
              userAssignment
                ? {
                    id: userAssignment.id,
                    shareAmount: userAssignment.shareAmount,
                    normalizedShareAmount: userAssignment.normalizedShareAmount,
                  }
                : undefined
            }
            assignedPercentage={selectedSpend?.assignedPercentage || 0}
            isOpen={isSelfAssignDialogOpen}
            onClose={() => {
              setIsSelfAssignDialogOpen(false);
            }}
            onAssign={handleSelfAssignSubmit}
          />
        );
      })()}

      {/* Split Remainder Dialog */}
      {trip && selectedSpendId && user && (() => {
        const selectedSpend = trip.spends?.find((s) => s.id === selectedSpendId);
        const allParticipants = trip.participants.map(p => ({
          id: p.user.id,
          email: p.user.email,
          displayName: p.user.displayName,
        }));

        return (
          <SplitRemainderDialog
            spend={
              selectedSpend || {
                id: selectedSpendId,
                description: "",
                amount: 0,
                currency: trip.baseCurrency,
                normalizedAmount: 0,
                fxRate: 1,
              }
            }
            trip={{ baseCurrency: trip.baseCurrency }}
            currentUserId={user.uid}
            existingAssignments={selectedSpend?.assignments || []}
            allParticipants={allParticipants}
            isOpen={isSplitRemainderDialogOpen}
            onClose={() => {
              setIsSplitRemainderDialogOpen(false);
            }}
            onApply={handleSplitRemainderSubmit}
          />
        );
      })()}

      {/* Edit Assignment Dialog */}
      {trip && selectedAssignmentId && user && (() => {
        // Find the assignment and its spend
        let assignment: any = null;
        let spend: any = null;

        for (const s of trip.spends || []) {
          const found = s.assignments?.find(a => a.id === selectedAssignmentId);
          if (found) {
            assignment = found;
            spend = s;
            break;
          }
        }

        if (!assignment || !spend) return null;

        return (
          <EditAssignmentDialog
            assignment={assignment}
            spend={spend}
            currentUserId={user.uid}
            assignedPercentage={spend.assignedPercentage || 0}
            isOpen={isEditAssignmentDialogOpen}
            onClose={() => {
              setIsEditAssignmentDialogOpen(false);
              setSelectedAssignmentId(null);
            }}
            onUpdate={handleEditAssignmentSubmit}
            onRemove={handleRemoveAssignment}
          />
        );
      })()}

      {/* Edit Item Assignment Dialog */}
      {trip && selectedAssignmentId && user && (() => {
        // Find the assignment and its spend
        let assignment: any = null;
        let spend: any = null;

        for (const s of trip.spends || []) {
          const found = s.assignments?.find(a => a.id === selectedAssignmentId);
          if (found) {
            assignment = found;
            spend = s;
            break;
          }
        }

        if (!assignment || !spend) return null;

        return (
          <EditItemAssignmentDialog
            assignment={assignment}
            spend={spend}
            currentUserId={user.uid}
            assignedPercentage={spend.assignedPercentage || 0}
            isOpen={isEditItemAssignmentDialogOpen}
            onClose={() => {
              setIsEditItemAssignmentDialogOpen(false);
              setSelectedAssignmentId(null);
            }}
            onUpdate={handleEditItemAssignmentSubmit}
            onRemove={handleRemoveAssignment}
          />
        );
      })()}

      {/* Balances Dialog */}
      <BalancesDialog
        tripId={trip.id}
        baseCurrency={trip.baseCurrency}
        isOpen={isBalancesDialogOpen}
        onClose={() => setIsBalancesDialogOpen(false)}
      />

      {/* Items Dialog */}
      {trip && selectedSpendId && (
        <ItemsDialog
          spend={trip.spends?.find((s) => s.id === selectedSpendId) || null}
          trip={{ id: trip.id, baseCurrency: trip.baseCurrency, spendStatus: trip.spendStatus }}
          currentUserId={user?.uid}
          isOpen={isItemsDialogOpen}
          onClose={() => {
            setIsItemsDialogOpen(false);
            // Refresh trip data to update spend amounts
            handleAddSpendSuccess();
            // Keep selectedSpendId so ViewSpendDialog can stay open if needed
          }}
          onRefreshTrip={handleAddSpendSuccess}
          canUserEdit={selectedSpendId ? canUserDeleteSpend(trip.spends?.find((s) => s.id === selectedSpendId) || null as any) : false}
        />
      )}
    </div>
  );
}<|MERGE_RESOLUTION|>--- conflicted
+++ resolved
@@ -2243,11 +2243,7 @@
           onLeave={handleLeaveSpend}
           onFinalize={handleFinalizeSpend}
           onDelete={handleDeleteSpend}
-<<<<<<< HEAD
-          onViewItems={handleViewItems}
-=======
           isDeletingSpend={isDeletingSpend}
->>>>>>> 3f2877fc
         />
       )}
 
