"use client";

import { useState, useEffect } from "react";
import { SpendStatus } from "@/lib/generated/prisma";
import { useAuth } from "@/lib/auth/AuthContext";

interface Spend {
  id: string;
  description: string;
  amount: number;
  currency: string;
  fxRate: number;
  normalizedAmount: number;
  date: string;
  status: SpendStatus;
  notes: string | null;
  paidBy: {
    id: string;
    email: string;
    displayName: string | null;
  };
  category: {
    id: string;
    name: string;
  } | null;
  assignedPercentage?: number;
  assignments?: Array<{
    id: string;
    userId: string;
    shareAmount?: number;
    normalizedShareAmount?: number;
    user: {
      id: string;
      email: string;
      displayName: string | null;
    };
  }>;
}

interface ViewSpendDialogProps {
  spend: Spend | null;
  trip: {
    id: string;
    baseCurrency: string;
    spendStatus?: SpendStatus;
  };
  currentUserId?: string;
  isOpen: boolean;
  onClose: () => void;
  canUserFinalize?: (spend: Spend) => boolean;
  canUserDelete?: (spend: Spend) => boolean;
  canUserEdit?: (spend: Spend) => boolean;
  onEdit?: (spendId: string) => void;
  onAssign?: (spendId: string) => void;
  onSelfAssign?: (spendId: string) => void;
  onSplitRemainder?: (spendId: string) => void;
  onEditAssignment?: (assignmentId: string) => void;
  onJoin?: (spendId: string) => void;
  onLeave?: (spendId: string) => void;
  onFinalize?: (spendId: string) => void;
  onDelete?: (spendId: string) => void;
  isDeletingSpend?: boolean;
}

export default function ViewSpendDialog({
  spend,
  trip,
  currentUserId,
  isOpen,
  onClose,
  canUserFinalize,
  canUserDelete,
  canUserEdit,
  onEdit,
  onAssign,
  onSelfAssign,
  onSplitRemainder,
  onEditAssignment,
  onJoin,
  onLeave,
  onFinalize,
  onDelete,
  isDeletingSpend = false,
}: ViewSpendDialogProps) {
  const { user } = useAuth();
  const [itemsCount, setItemsCount] = useState<number>(0);
  const [itemsTotal, setItemsTotal] = useState<number>(0);
  const [loadingItems, setLoadingItems] = useState(false);

  // Fetch items summary when dialog opens or spend data changes
  useEffect(() => {
    if (isOpen && spend && user) {
      fetchItemsSummary();
    }
  }, [isOpen, spend?.id, spend?.amount, user]);

  const fetchItemsSummary = async () => {
    if (!spend || !user) return;

    setLoadingItems(true);
    try {
      const idToken = await user.getIdToken();
      const response = await fetch(`/api/spends/${spend.id}/items`, {
        headers: {
          Authorization: `Bearer ${idToken}`,
        },
      });
      if (response.ok) {
        const data = await response.json();
        setItemsCount(data.items?.length || 0);
        setItemsTotal(data.total || 0);
      }
    } catch (error) {
      console.error("Error fetching items summary:", error);
      // Silently fail - items section will just show 0
    } finally {
      setLoadingItems(false);
    }
  };

  if (!isOpen || !spend) return null;

  const formatDate = (dateString: string) => {
    const date = new Date(dateString);
    return date.toLocaleDateString("en-US", {
      weekday: "short",
      month: "short",
      day: "numeric",
      year: "numeric",
    });
  };

  const isSpender = currentUserId && spend.paidBy.id === currentUserId;
  const isUserInvolved = currentUserId && (
    spend.paidBy.id === currentUserId ||
    spend.assignments?.some(a => a.userId === currentUserId)
  );
  const isAlreadyInvolved = currentUserId && spend.assignments?.some(a => a.userId === currentUserId);

  // Calculate if there's a remainder to split
  const totalAssigned = spend.assignments?.reduce((sum, a) => sum + (a.shareAmount || 0), 0) || 0;
  const hasRemainder = spend.amount - totalAssigned > 0.01; // Small tolerance for floating point

  // Check if trip spending is closed
  const isTripSpendingClosed = (trip.spendStatus || SpendStatus.OPEN) === SpendStatus.CLOSED;

  // Determine which buttons to show
  const showEdit = onEdit && canUserEdit && canUserEdit(spend) && spend.status !== SpendStatus.CLOSED && !isTripSpendingClosed;
  const showAssign = onAssign && isSpender && spend.status !== SpendStatus.CLOSED && !isTripSpendingClosed;
  const showSelfAssign = onSelfAssign && isAlreadyInvolved && spend.status !== SpendStatus.CLOSED && !isTripSpendingClosed;
<<<<<<< HEAD
  const showSplitRemainder = onSplitRemainder && isSpender && hasRemainder && spend.status !== SpendStatus.CLOSED && !isTripSpendingClosed && (spend.assignments?.length || 0) > 0;
=======
  const showSplitRemainder = onSplitRemainder && isSpender && hasRemainder && spend.status !== SpendStatus.CLOSED && !isTripSpendingClosed && spend.assignments && spend.assignments.length > 0;
>>>>>>> 7d10488e
  const showJoin = onJoin && !isAlreadyInvolved && currentUserId && !isSpender && !isTripSpendingClosed;
  const showLeave = onLeave && isAlreadyInvolved && !isSpender && spend.status !== SpendStatus.CLOSED && !isTripSpendingClosed;
  const showFinalize = onFinalize && canUserFinalize && canUserFinalize(spend);
  const showDelete = onDelete && canUserDelete && canUserDelete(spend) && spend.status !== SpendStatus.CLOSED;

  const handleClose = () => {
    onClose();
  };

  return (
    <div className="fixed inset-0 bg-black/50 flex items-center justify-center z-50 p-4">
      <div className="bg-white dark:bg-zinc-800 rounded-xl shadow-xl max-w-2xl w-full max-h-[90vh] overflow-y-auto">
        <div className="p-6 md:p-8">
          {/* Header */}
          <div className="flex items-center justify-between mb-6">
            <h2 className="text-2xl font-bold text-zinc-900 dark:text-zinc-100">
              {spend.description}
              <br />
              <span className="text-lg font-normal">
                {spend.currency} {spend.amount.toFixed(2)}
              </span>
            </h2>

            
            <div className="flex items-center gap-2">
              {/* Lock/Unlock Toggle Icon */}
              {showFinalize && (
                <button
                  onClick={() => onFinalize(spend.id)}
                  className={`p-2 rounded-lg transition-all hover:scale-110 ${
                    spend.status === SpendStatus.CLOSED
                      ? "bg-green-100 hover:bg-green-200 dark:bg-green-900/30 dark:hover:bg-green-900/50 text-green-700 dark:text-green-400"
                      : "bg-gray-100 hover:bg-gray-200 dark:bg-gray-700 dark:hover:bg-gray-600 text-gray-600 dark:text-gray-400"
                  }`}
                  title={spend.status === SpendStatus.CLOSED ? "Unlock spend" : "Lock spend"}
                >
                  {spend.status === SpendStatus.CLOSED ? (
                    // Locked icon
                    <svg className="w-6 h-6" fill="none" stroke="currentColor" viewBox="0 0 24 24">
                      <path strokeLinecap="round" strokeLinejoin="round" strokeWidth={2} d="M12 15v2m-6 4h12a2 2 0 002-2v-6a2 2 0 00-2-2H6a2 2 0 00-2 2v6a2 2 0 002 2zm10-10V7a4 4 0 00-8 0v4h8z" />
                    </svg>
                  ) : (
                    // Unlocked icon
                    <svg className="w-6 h-6" fill="none" stroke="currentColor" viewBox="0 0 24 24">
                      <path strokeLinecap="round" strokeLinejoin="round" strokeWidth={2} d="M8 11V7a4 4 0 118 0m-4 8v2m-6 4h12a2 2 0 002-2v-6a2 2 0 00-2-2H6a2 2 0 00-2 2v6a2 2 0 002 2z" />
                    </svg>
                  )}
                </button>
              )}

              <button
                onClick={handleClose}
                className="tap-target text-zinc-500 hover:text-zinc-700 dark:text-zinc-400 dark:hover:text-zinc-200"
              >
                <svg className="w-6 h-6" fill="none" stroke="currentColor" viewBox="0 0 24 24">
                  <path strokeLinecap="round" strokeLinejoin="round" strokeWidth={2} d="M6 18L18 6M6 6l12 12" />
                </svg>
              </button>
            </div>
          </div>
          {/* Date */}
            <div>
              <p className="text-base text-zinc-900 dark:text-zinc-100 ">
                {formatDate(spend.date)} by {spend.paidBy.displayName || spend.paidBy.email}
              </p>
              <p className="text-base text-zinc-900 dark:text-zinc-100 whitespace-pre-wrap gap-2 mb-6">
                  {spend.notes}
              </p>
              
            </div>
            

          {/* Status and Involvement Badges */}
          <div className="flex flex-wrap gap-2 mb-6">
            <span
              className={`px-2 py-1 rounded-full text-xs font-medium whitespace-nowrap ${
                spend.status === SpendStatus.OPEN
                  ? "bg-blue-100 text-blue-700 dark:bg-blue-900/30 dark:text-blue-400"
                  : "bg-green-100 text-green-700 dark:bg-green-900/30 dark:text-green-400"
              }`}
            >
              {spend.status === SpendStatus.OPEN ? "Unlocked" : "Locked"}
            </span>

            {currentUserId && (
              <span
                className={`px-2 py-1 rounded-full text-xs font-medium whitespace-nowrap ${
                  isUserInvolved
                    ? "bg-purple-100 text-purple-700 dark:bg-purple-900/30 dark:text-purple-400"
                    : "bg-gray-100 text-gray-600 dark:bg-gray-700 dark:text-gray-400"
                }`}
              >
                {isUserInvolved ? "Involved" : "Not involved"}
              </span>
            )}

            {/* Assignment Badge */}
            <span
              className={`px-2 py-1 rounded-full text-xs font-medium whitespace-nowrap ${
                Math.abs((spend.assignedPercentage || 0) - 100) < 0.1
                  ? "bg-green-100 text-green-700 dark:bg-green-900/30 dark:text-green-400"
                  : (spend.assignedPercentage || 0) > 100
                  ? "bg-red-100 text-red-700 dark:bg-red-900/30 dark:text-red-400"
                  : "bg-yellow-100 text-yellow-700 dark:bg-yellow-900/30 dark:text-yellow-400"
              }`}
            >
              {(spend.assignedPercentage || 0).toFixed(1)}% assigned
            </span>
          </div>

          {/* Amount Summary */}
          <div className="mb-6 p-4 rounded-lg bg-green-50 dark:bg-green-900/20 border border-green-200 dark:border-green-800">
            
            <div className="space-y-2">
              <div className="flex justify-between items-center">
                <span className="text-sm text-zinc-600 dark:text-zinc-400">
                  Amount:
                </span>
                <div className="text-right">
                  <span className="text-sm font-semibold text-zinc-900 dark:text-zinc-100">
                    {spend.currency} {spend.amount.toFixed(2)}
                  </span>
                </div>
              </div>
              <div className="flex justify-between items-center pt-2 border-t border-green-200 dark:border-green-800">
                <span className="text-sm text-zinc-600 dark:text-zinc-400">
                  Exchange Rate:
                </span>
                <div className="text-right">
                  <span className="text-sm font-semibold text-zinc-900 dark:text-zinc-100">
                    {spend.fxRate.toFixed(6)}
                  </span>
                </div>
              </div>
              <div className="flex justify-between items-center pt-2 border-t border-green-200 dark:border-green-800">
                <span className="text-sm text-zinc-600 dark:text-zinc-400">
                  Converted Amount:
                </span>
                <div className="text-right">
                  <span className="text-sm font-semibold text-zinc-900 dark:text-zinc-100">
                    {trip.baseCurrency} {spend.normalizedAmount.toFixed(2)}
                  </span>
                </div>
              </div>
              
            </div>
          </div>

          {/* Assignment Summary */}
          {(() => {
            const assignedPercentage = spend.assignedPercentage || 0;
            const assignedAmount = (assignedPercentage / 100) * spend.amount;
            const unassignedPercentage = 100 - assignedPercentage;
            const unassignedAmount = (unassignedPercentage / 100) * spend.amount;

            const userAssignment = currentUserId && spend.assignments?.find(a => a.userId === currentUserId);
            const showYouOwe = userAssignment && userAssignment.shareAmount !== undefined && userAssignment.shareAmount > 0;

            
            return (
              <div className="mb-6 p-4 rounded-lg bg-blue-50 dark:bg-blue-900/20 border border-blue-200 dark:border-blue-800">
                
                <div className="space-y-2">
                  {showYouOwe && userAssignment && userAssignment.shareAmount !== undefined && (
                    <>
                      <div className="flex justify-between items-center">
                        <span className="text-sm font-medium text-red-600 dark:text-red-400">
                          You owe:
                        </span>
                        <div className="text-right">
                          <span className="text-sm font-bold text-red-700 dark:text-red-300">
                            {spend.currency} {userAssignment.shareAmount.toFixed(2)}
                          </span>
                          <span className="text-xs ml-1 text-red-700 dark:text-red-500">
                            ({((userAssignment.shareAmount / spend.amount) * 100).toFixed(1)}%)
                          </span>
                        </div>
                      </div>
                      <div className="border-t border-blue-200 dark:border-blue-800"></div>
                    </>
                  )}
                  <div className="flex justify-between items-center">
                    <span className="text-sm text-zinc-600 dark:text-zinc-400">
                      Total assigned:
                    </span>
                    <div className="text-right">
                      <span className={`text-sm font-semibold ${
                        assignedPercentage > 100
                          ? "text-red-600 dark:text-red-400"
                          : "text-zinc-900 dark:text-zinc-100"
                      }`}>
                        {spend.currency} {assignedAmount.toFixed(2)}
                      </span>
                      <span className={`text-xs ml-1 ${
                        assignedPercentage > 100
                          ? "text-red-600 dark:text-red-400"
                          : "text-zinc-600 dark:text-zinc-400"
                      }`}>
                        ({assignedPercentage.toFixed(1)}%)
                      </span>
                    </div>
                  </div>
                  <div className="flex justify-between items-center pt-2 border-t border-blue-200 dark:border-blue-800">
                    <span className="text-sm text-zinc-600 dark:text-zinc-400">
                      Remaining unassigned:
                    </span>
                    <div className="text-right">
                      <span className={`text-sm font-bold ${
                        unassignedPercentage < 0
                          ? "text-red-600 dark:text-red-400"
                          : unassignedPercentage < 0.1
                          ? "text-green-600 dark:text-green-400"
                          : "text-yellow-600 dark:text-yellow-400"
                      }`}>
                        {spend.currency} {unassignedAmount.toFixed(2)}
                      </span>
                      <span className={`text-xs ml-1 ${
                        unassignedPercentage < 0
                          ? "text-red-600 dark:text-red-400"
                          : unassignedPercentage < 0.1
                          ? "text-green-600 dark:text-green-400"
                          : "text-yellow-600 dark:text-yellow-400"
                      }`}>
                        ({unassignedPercentage.toFixed(1)}%)
                      </span>
                    </div>
                  </div>
                </div>
              </div>
            );
          })()}

          

          {/* Details */}
          <div className="space-y-6">

            {/* Category */}
            {spend.category && (
              <div>
                <label className="block text-sm font-medium text-zinc-500 dark:text-zinc-400 mb-2">
                  Category
                </label>
                <p className="text-base text-zinc-900 dark:text-zinc-100">
                  {spend.category.name}
                </p>
              </div>
            )}

            

            

            {/* Involved People */}
            {spend.assignments && spend.assignments.length > 0 && (
              <div>
                <label className="block text-sm font-medium text-zinc-500 dark:text-zinc-400 mb-2">
                  People Involved ({spend.assignments.length})
                </label>
                <div className="space-y-2">
                  {spend.assignments.map((assignment) => {
                    // Determine if user can click on this assignment
                    const isSpender = currentUserId && spend.paidBy.id === currentUserId;
                    const isAssignmentOwner = currentUserId && assignment.userId === currentUserId;
                    const canClickAssignment = onEditAssignment && (isSpender || isAssignmentOwner) && spend.status !== SpendStatus.CLOSED && !isTripSpendingClosed;

                    return (
                      <div
                        key={assignment.id}
                        onClick={() => canClickAssignment && onEditAssignment(assignment.id)}
                        className={`flex items-center gap-3 p-3 rounded-lg border ${
                          isAssignmentOwner
                            ? "bg-zinc-50 dark:bg-red-950/20 border-blue-300 dark:border-blue-800 ring-2 ring-blue-200 dark:ring-blue-900/50"
                            : "bg-zinc-50 dark:bg-zinc-900/50 border-zinc-200 dark:border-zinc-700"
                        } ${
                          canClickAssignment
                            ? "cursor-pointer hover:bg-opacity-80 dark:hover:bg-opacity-80 transition-colors"
                            : ""
                        }`}
                      >
                        <div className={`w-8 h-8 rounded-full flex items-center justify-center flex-shrink-0 ${
                          isAssignmentOwner
                            ? "bg-red-100 dark:bg-red-900/50"
                            : "bg-blue-100 dark:bg-blue-900/30"
                        }`}>
                          <span className={`text-xs font-medium ${
                            isAssignmentOwner
                              ? "text-red-700 dark:text-red-300"
                              : "text-blue-700 dark:text-blue-300"
                          }`}>
                            {(assignment.user.displayName || assignment.user.email)[0].toUpperCase()}
                          </span>
                        </div>
                        <div className="flex-1 min-w-0">
                          <p className={`text-sm font-medium ${
                            isAssignmentOwner
                              ? "text-red-900 dark:text-red-100"
                              : "text-zinc-900 dark:text-zinc-100"
                          }`}>
                            {assignment.user.displayName || assignment.user.email}
                            {isAssignmentOwner && (
                              <span className="ml-2 text-xs font-semibold text-red-600 dark:text-red-400">(You)</span>
                            )}
                          </p>
                          {assignment.user.displayName && (
                            <p className={`text-xs ${
                              isAssignmentOwner
                                ? "text-red-700 dark:text-red-400"
                                : "text-zinc-600 dark:text-zinc-400"
                            }`}>{assignment.user.email}</p>
                          )}
                        </div>
                        {assignment.shareAmount !== undefined && (
                          <div className="text-right flex-shrink-0">
                            <p className={`text-sm font-semibold ${
                              isAssignmentOwner
                                ? "text-red-900 dark:text-red-100"
                                : "text-zinc-900 dark:text-zinc-100"
                            }`}>
                              {spend.currency} {assignment.shareAmount.toFixed(2)}
                            </p>
                            {assignment.shareAmount > 0 && (
                              <p className={`text-xs ${
                                isAssignmentOwner
                                  ? "text-red-700 dark:text-red-500"
                                  : "text-zinc-500 dark:text-zinc-400"
                              }`}>
                                {((assignment.shareAmount / spend.amount) * 100).toFixed(1)}%
                              </p>
                            )}
                          </div>
                        )}
                        {canClickAssignment && (
                          <div className="flex-shrink-0">
                            <svg className="w-4 h-4 text-zinc-400 dark:text-zinc-500" fill="none" stroke="currentColor" viewBox="0 0 24 24">
                              <path strokeLinecap="round" strokeLinejoin="round" strokeWidth={2} d="M9 5l7 7-7 7" />
                            </svg>
                          </div>
                        )}
                      </div>
                    );
                  })}
                </div>
              </div>
            )}

            {/* Items Section */}
            {onViewItems && (
              <div>
                <label className="block text-sm font-medium text-zinc-500 dark:text-zinc-400 mb-2">
                  Items
                </label>
                <button
                  onClick={() => onViewItems(spend.id)}
                  className="w-full flex items-center justify-between p-4 rounded-lg bg-indigo-50 dark:bg-indigo-900/20 border border-indigo-200 dark:border-indigo-800 hover:bg-indigo-100 dark:hover:bg-indigo-900/30 transition-colors"
                >
                  <div className="flex items-center gap-3">
                    <div className="w-10 h-10 rounded-full bg-indigo-100 dark:bg-indigo-900/50 flex items-center justify-center">
                      <svg className="w-5 h-5 text-indigo-600 dark:text-indigo-400" fill="none" stroke="currentColor" viewBox="0 0 24 24">
                        <path strokeLinecap="round" strokeLinejoin="round" strokeWidth={2} d="M9 5H7a2 2 0 00-2 2v12a2 2 0 002 2h10a2 2 0 002-2V7a2 2 0 00-2-2h-2M9 5a2 2 0 002 2h2a2 2 0 002-2M9 5a2 2 0 012-2h2a2 2 0 012 2m-3 7h3m-3 4h3m-6-4h.01M9 16h.01" />
                      </svg>
                    </div>
                    <div className="text-left">
                      <p className="text-sm font-medium text-indigo-900 dark:text-indigo-100">
                        {loadingItems ? "Loading..." : itemsCount === 0 ? "No items" : `${itemsCount} item${itemsCount !== 1 ? 's' : ''}`}
                      </p>
                      {itemsCount > 0 && !loadingItems && (
                        <p className="text-xs text-indigo-700 dark:text-indigo-400">
                          Total: {spend.currency} {itemsTotal.toFixed(2)}
                        </p>
                      )}
                    </div>
                  </div>
                  <svg className="w-5 h-5 text-indigo-600 dark:text-indigo-400" fill="none" stroke="currentColor" viewBox="0 0 24 24">
                    <path strokeLinecap="round" strokeLinejoin="round" strokeWidth={2} d="M9 5l7 7-7 7" />
                  </svg>
                </button>
              </div>
            )}


          </div>

          {/* Action Buttons */}
          <div className="flex flex-col gap-3 pt-6 mt-6 border-t border-zinc-200 dark:border-zinc-700">
            {/* Primary Actions Row */}
            <div className="grid grid-cols-1 md:grid-cols-2 gap-3">
              {showJoin && (
                <button
                  onClick={() => {
                    // Keep view dialog open after joining
                    onJoin(spend.id);
                  }}
                  className="tap-target px-4 py-3 rounded-lg bg-green-100 hover:bg-green-200 dark:bg-green-900/30 dark:hover:bg-green-900/50 text-green-700 dark:text-green-400 font-medium transition-colors flex items-center justify-center gap-2"
                >
                  <svg className="w-4 h-4" fill="none" stroke="currentColor" viewBox="0 0 24 24">
                    <path strokeLinecap="round" strokeLinejoin="round" strokeWidth={2} d="M12 6v6m0 0v6m0-6h6m-6 0H6" />
                  </svg>
                  Join Spend
                </button>
              )}

              
              {showEdit && (
                <button
                  onClick={() => {
                    // Keep view dialog open, just open edit on top
                    onEdit(spend.id);
                  }}
                  className="tap-target px-4 py-3 rounded-lg bg-blue-600 hover:bg-blue-700 text-white font-medium transition-colors flex items-center justify-center gap-2"
                >
                  <svg className="w-4 h-4" fill="none" stroke="currentColor" viewBox="0 0 24 24">
                    <path strokeLinecap="round" strokeLinejoin="round" strokeWidth={2} d="M11 5H6a2 2 0 00-2 2v11a2 2 0 002 2h11a2 2 0 002-2v-5m-1.414-9.414a2 2 0 112.828 2.828L11.828 15H9v-2.828l8.586-8.586z" />
                  </svg>
                  Edit
                </button>
              )}

              {showAssign && (
                <button
                  onClick={() => {
                    // Keep view dialog open, just open assign on top
                    onAssign(spend.id);
                  }}
                  className="tap-target px-4 py-3 rounded-lg bg-purple-600 hover:bg-purple-700 text-white font-medium transition-colors flex items-center justify-center gap-2"
                >
                  <svg className="w-4 h-4" fill="none" stroke="currentColor" viewBox="0 0 24 24">
                    <path strokeLinecap="round" strokeLinejoin="round" strokeWidth={2} d="M17 20h5v-2a3 3 0 00-5.356-1.857M17 20H7m10 0v-2c0-.656-.126-1.283-.356-1.857M7 20H2v-2a3 3 0 015.356-1.857M7 20v-2c0-.656.126-1.283.356-1.857m0 0a5.002 5.002 0 019.288 0M15 7a3 3 0 11-6 0 3 3 0 016 0zm6 3a2 2 0 11-4 0 2 2 0 014 0zM7 10a2 2 0 11-4 0 2 2 0 014 0z" />
                  </svg>
                  Add People
                </button>
              )}

              {showSplitRemainder && (
                <button
                  onClick={() => {
                    // Keep view dialog open, just open split remainder on top
                    onSplitRemainder(spend.id);
                  }}
                  className="tap-target px-4 py-3 rounded-lg bg-yellow-600 hover:bg-yellow-700 text-white font-medium transition-colors flex items-center justify-center gap-2"
                >
                  <svg className="w-4 h-4" fill="none" stroke="currentColor" viewBox="0 0 24 24">
                    <path strokeLinecap="round" strokeLinejoin="round" strokeWidth={2} d="M8 7h12m0 0l-4-4m4 4l-4 4m0 6H4m0 0l4 4m-4-4l4-4" />
                  </svg>
                  Split Remainder
                </button>
              )}
            </div>

            {/* Secondary Actions Row */}
            <div className="grid grid-cols-1 md:grid-cols-2 gap-3">
              
            {/* Delete Button (if available) */}
            {showDelete && (
              <button
                onClick={() => {
                  // Don't close dialog yet - let user confirm first
                  onDelete(spend.id);
                }}
                disabled={isDeletingSpend}
                className="tap-target w-full px-4 py-3 rounded-lg bg-red-100 hover:bg-red-200 dark:bg-red-900/30 dark:hover:bg-red-900/50 text-red-700 dark:text-red-400 font-medium transition-colors flex items-center justify-center gap-2 disabled:opacity-50 disabled:cursor-not-allowed"
              >
                {isDeletingSpend ? (
                  <>
                    <svg className="w-4 h-4 animate-spin" fill="none" viewBox="0 0 24 24">
                      <circle className="opacity-25" cx="12" cy="12" r="10" stroke="currentColor" strokeWidth="4"></circle>
                      <path className="opacity-75" fill="currentColor" d="M4 12a8 8 0 018-8V0C5.373 0 0 5.373 0 12h4zm2 5.291A7.962 7.962 0 014 12H0c0 3.042 1.135 5.824 3 7.938l3-2.647z"></path>
                    </svg>
                    Deleting...
                  </>
                ) : (
                  <>
                    <svg className="w-4 h-4" fill="none" stroke="currentColor" viewBox="0 0 24 24">
                      <path strokeLinecap="round" strokeLinejoin="round" strokeWidth={2} d="M19 7l-.867 12.142A2 2 0 0116.138 21H7.862a2 2 0 01-1.995-1.858L5 7m5 4v6m4-6v6m1-10V4a1 1 0 00-1-1h-4a1 1 0 00-1 1v3M4 7h16" />
                    </svg>
                    Delete
                  </>
                )}
              </button>
            )}
              
            </div>

            

            {/* Close Button */}
            <button
              onClick={handleClose}
              className="tap-target w-full px-4 py-3 rounded-lg border border-zinc-300 dark:border-zinc-700 text-zinc-700 dark:text-zinc-300 font-medium hover:bg-zinc-50 dark:hover:bg-zinc-700 transition-colors"
            >
              Done
            </button>
          </div>
        </div>
      </div>
    </div>
  );
}<|MERGE_RESOLUTION|>--- conflicted
+++ resolved
@@ -148,11 +148,7 @@
   const showEdit = onEdit && canUserEdit && canUserEdit(spend) && spend.status !== SpendStatus.CLOSED && !isTripSpendingClosed;
   const showAssign = onAssign && isSpender && spend.status !== SpendStatus.CLOSED && !isTripSpendingClosed;
   const showSelfAssign = onSelfAssign && isAlreadyInvolved && spend.status !== SpendStatus.CLOSED && !isTripSpendingClosed;
-<<<<<<< HEAD
   const showSplitRemainder = onSplitRemainder && isSpender && hasRemainder && spend.status !== SpendStatus.CLOSED && !isTripSpendingClosed && (spend.assignments?.length || 0) > 0;
-=======
-  const showSplitRemainder = onSplitRemainder && isSpender && hasRemainder && spend.status !== SpendStatus.CLOSED && !isTripSpendingClosed && spend.assignments && spend.assignments.length > 0;
->>>>>>> 7d10488e
   const showJoin = onJoin && !isAlreadyInvolved && currentUserId && !isSpender && !isTripSpendingClosed;
   const showLeave = onLeave && isAlreadyInvolved && !isSpender && spend.status !== SpendStatus.CLOSED && !isTripSpendingClosed;
   const showFinalize = onFinalize && canUserFinalize && canUserFinalize(spend);
