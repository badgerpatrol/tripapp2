--- conflicted
+++ resolved
@@ -59,11 +59,7 @@
   onLeave?: (spendId: string) => void;
   onFinalize?: (spendId: string) => void;
   onDelete?: (spendId: string) => void;
-<<<<<<< HEAD
-  onViewItems?: (spendId: string) => void;
-=======
   isDeletingSpend?: boolean;
->>>>>>> 3f2877fc
 }
 
 export default function ViewSpendDialog({
@@ -84,11 +80,7 @@
   onLeave,
   onFinalize,
   onDelete,
-<<<<<<< HEAD
-  onViewItems,
-=======
   isDeletingSpend = false,
->>>>>>> 3f2877fc
 }: ViewSpendDialogProps) {
   const { user } = useAuth();
   const [itemsCount, setItemsCount] = useState<number>(0);
