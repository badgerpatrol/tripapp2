"use client";

import { useState, useEffect } from "react";
import { useAuth } from "@/lib/auth/AuthContext";
import MenuScanSheet from "./MenuScanSheet";
import MenuUrlSheet from "./MenuUrlSheet";
<<<<<<< HEAD
import MenuPlaywrightSheet from "./MenuPlaywrightSheet";
=======
import MenuGoogleSheetSheet from "./MenuGoogleSheetSheet";
>>>>>>> d22909f8

interface ChoiceItem {
  id: string;
  name: string;
  description: string | null;
  price: number | null;
  maxPerUser: number | null;
  maxTotal: number | null;
  allergens: string[] | null;
  tags: string[] | null;
}

interface ManageChoiceDialogProps {
  isOpen: boolean;
  onClose: () => void;
  choiceId: string | null;
  tripId: string;
  tripCurrency: string;
  onSuccess: () => void;
  initialTab?: "details" | "items";
}

export default function ManageChoiceDialog({
  isOpen,
  onClose,
  choiceId,
  tripId,
  tripCurrency,
  onSuccess,
  initialTab = "details",
}: ManageChoiceDialogProps) {
  const { user } = useAuth();
  const [loading, setLoading] = useState(false);
  const [saving, setSaving] = useState(false);
  const [error, setError] = useState<string | null>(null);
  const [choice, setChoice] = useState<any>(null);
  const [items, setItems] = useState<ChoiceItem[]>([]);
  const [showAddItem, setShowAddItem] = useState(false);
  const [showMenuScan, setShowMenuScan] = useState(false);
  const [showMenuUrl, setShowMenuUrl] = useState(false);
<<<<<<< HEAD
  const [showMenuPlaywright, setShowMenuPlaywright] = useState(false);
=======
  const [showGoogleSheet, setShowGoogleSheet] = useState(false);
>>>>>>> d22909f8
  const [tab, setTab] = useState<"details" | "items">(initialTab);
  const [selectedItems, setSelectedItems] = useState<Set<string>>(new Set());
  const [editingItem, setEditingItem] = useState<string | null>(null);
  const [editForm, setEditForm] = useState({
    name: "",
    description: "",
    price: "",
    maxPerUser: "",
    maxTotal: "",
    allergens: "",
    tags: "",
  });

  // Form states
  const [name, setName] = useState("");
  const [description, setDescription] = useState("");
  const [place, setPlace] = useState("");
  const [status, setStatus] = useState("OPEN");
  const [deadline, setDeadline] = useState("");

  // Track if details or status have been modified
  const [detailsDirty, setDetailsDirty] = useState(false);
  const [statusDirty, setStatusDirty] = useState(false);

  // Track linked spend
  const [hasLinkedSpend, setHasLinkedSpend] = useState(false);
  const [linkedSpendId, setLinkedSpendId] = useState<string | null>(null);

  // New item form
  const [newItem, setNewItem] = useState({
    name: "",
    description: "",
    price: "",
    maxPerUser: "",
    maxTotal: "",
    allergens: "",
    tags: "",
  });

  useEffect(() => {
    if (isOpen && choiceId) {
      fetchChoice();
      setTab(initialTab);
      setDetailsDirty(false);
      setStatusDirty(false);
    }
  }, [isOpen, choiceId, initialTab]);

  const fetchChoice = async () => {
    if (!user || !choiceId) return;

    setLoading(true);
    try {
      const idToken = await user.getIdToken();

      // Fetch choice details
      const response = await fetch(`/api/choices/${choiceId}`, {
        headers: { Authorization: `Bearer ${idToken}` },
      });
      const data = await response.json();

      // Fetch linked spend status
      const spendResponse = await fetch(`/api/choices/${choiceId}/linked-spend`, {
        headers: { Authorization: `Bearer ${idToken}` },
      });
      const spendData = await spendResponse.json();

      setChoice(data.choice);
      setItems(data.items);
      setName(data.choice.name);
      setDescription(data.choice.description || "");
      setPlace(data.choice.place || "");
      setStatus(data.choice.status);
      setDeadline(data.choice.deadline ? new Date(data.choice.deadline).toISOString().slice(0, 16) : "");
      setHasLinkedSpend(spendData.hasSpend || false);
      setLinkedSpendId(spendData.spendId || null);
      setDetailsDirty(false);
      setStatusDirty(false);
    } catch (err: any) {
      setError(err.message);
    } finally {
      setLoading(false);
    }
  };

  const handleUpdateDetails = async () => {
    if (!user || !choiceId) return;

    setSaving(true);
    setError(null);

    try {
      const idToken = await user.getIdToken();

      // Update basic details (name, description, place)
      const detailsResponse = await fetch(`/api/choices/${choiceId}`, {
        method: "PATCH",
        headers: {
          "Content-Type": "application/json",
          Authorization: `Bearer ${idToken}`,
        },
        body: JSON.stringify({
          name,
          description: description || null,
          place: place || null,
        }),
      });

      if (!detailsResponse.ok) throw new Error("Failed to update choice");

      // Update status/deadline if dirty
      if (statusDirty) {
        const statusResponse = await fetch(`/api/choices/${choiceId}/status`, {
          method: "PATCH",
          headers: {
            "Content-Type": "application/json",
            Authorization: `Bearer ${idToken}`,
          },
          body: JSON.stringify({
            status,
            deadline: deadline ? new Date(deadline).toISOString() : null,
          }),
        });

        if (!statusResponse.ok) throw new Error("Failed to update deadline");
      }

      setDetailsDirty(false);
      setStatusDirty(false);
      await fetchChoice();
      onSuccess();
      onClose();
    } catch (err: any) {
      setError(err.message);
    } finally {
      setSaving(false);
    }
  };

  const handleToggleStatus = async () => {
    if (!user || !choiceId) return;

    // Prevent toggling if there's a linked spend and trying to open
    if (hasLinkedSpend && status === "CLOSED") {
      setError("Cannot reopen choice: A spend has been auto-generated. Delete the spend first.");
      return;
    }

    setSaving(true);
    setError(null);

    const newStatus = status === "OPEN" ? "CLOSED" : "OPEN";

    try {
      const idToken = await user.getIdToken();
      const response = await fetch(`/api/choices/${choiceId}/status`, {
        method: "PATCH",
        headers: {
          "Content-Type": "application/json",
          Authorization: `Bearer ${idToken}`,
        },
        body: JSON.stringify({
          status: newStatus,
          deadline: deadline ? new Date(deadline).toISOString() : null,
        }),
      });

      if (!response.ok) {
        const errorData = await response.json();
        throw new Error(errorData.error || "Failed to update status");
      }

      setStatus(newStatus);
      setStatusDirty(false);
      await fetchChoice();
      onSuccess();
    } catch (err: any) {
      setError(err.message);
    } finally {
      setSaving(false);
    }
  };


  const handleAddItem = async () => {
    if (!user || !choiceId) return;

    setSaving(true);
    setError(null);

    try {
      const idToken = await user.getIdToken();
      const response = await fetch(`/api/choices/${choiceId}/items`, {
        method: "POST",
        headers: {
          "Content-Type": "application/json",
          Authorization: `Bearer ${idToken}`,
        },
        body: JSON.stringify({
          name: newItem.name,
          description: newItem.description || undefined,
          price: newItem.price ? parseFloat(newItem.price) : undefined,
          maxPerUser: newItem.maxPerUser ? parseInt(newItem.maxPerUser) : undefined,
          maxTotal: newItem.maxTotal ? parseInt(newItem.maxTotal) : undefined,
          allergens: newItem.allergens ? newItem.allergens.split(",").map(a => a.trim()) : undefined,
          tags: newItem.tags ? newItem.tags.split(",").map(t => t.trim()) : undefined,
        }),
      });

      if (!response.ok) throw new Error("Failed to add item");

      setNewItem({ name: "", description: "", price: "", maxPerUser: "", maxTotal: "", allergens: "", tags: "" });
      setShowAddItem(false);
      await fetchChoice();
      onSuccess();
    } catch (err: any) {
      setError(err.message);
    } finally {
      setSaving(false);
    }
  };

  const handleDeleteItem = async (itemId: string) => {
    if (!user || !confirm("Deactivate this item?")) return;

    try {
      const idToken = await user.getIdToken();
      await fetch(`/api/choice-items/${itemId}`, {
        method: "DELETE",
        headers: { Authorization: `Bearer ${idToken}` },
      });

      await fetchChoice();
      onSuccess();
    } catch (err: any) {
      setError(err.message);
    }
  };

  const handleBulkDelete = async () => {
    if (!user || selectedItems.size === 0) return;
    if (!confirm(`Deactivate ${selectedItems.size} item(s)?`)) return;

    try {
      const idToken = await user.getIdToken();

      // Delete all selected items
      await Promise.all(
        Array.from(selectedItems).map(itemId =>
          fetch(`/api/choice-items/${itemId}`, {
            method: "DELETE",
            headers: { Authorization: `Bearer ${idToken}` },
          })
        )
      );

      setSelectedItems(new Set());
      await fetchChoice();
      onSuccess();
    } catch (err: any) {
      setError(err.message);
    }
  };

  const handleToggleSelectItem = (itemId: string) => {
    const newSelected = new Set(selectedItems);
    if (newSelected.has(itemId)) {
      newSelected.delete(itemId);
    } else {
      newSelected.add(itemId);
    }
    setSelectedItems(newSelected);
  };

  const handleToggleSelectAll = () => {
    if (selectedItems.size === items.length) {
      setSelectedItems(new Set());
    } else {
      setSelectedItems(new Set(items.map(item => item.id)));
    }
  };

  const handleStartEdit = (item: ChoiceItem) => {
    setEditingItem(item.id);
    setEditForm({
      name: item.name,
      description: item.description || "",
      price: item.price !== null ? String(item.price) : "",
      maxPerUser: item.maxPerUser !== null ? String(item.maxPerUser) : "",
      maxTotal: item.maxTotal !== null ? String(item.maxTotal) : "",
      allergens: item.allergens ? item.allergens.join(", ") : "",
      tags: item.tags ? item.tags.join(", ") : "",
    });
  };

  const handleCancelEdit = () => {
    setEditingItem(null);
    setEditForm({
      name: "",
      description: "",
      price: "",
      maxPerUser: "",
      maxTotal: "",
      allergens: "",
      tags: "",
    });
  };

  const handleUpdateItem = async () => {
    if (!user || !editingItem) return;

    setSaving(true);
    setError(null);

    try {
      const idToken = await user.getIdToken();
      const response = await fetch(`/api/choice-items/${editingItem}`, {
        method: "PATCH",
        headers: {
          "Content-Type": "application/json",
          Authorization: `Bearer ${idToken}`,
        },
        body: JSON.stringify({
          name: editForm.name,
          description: editForm.description || undefined,
          price: editForm.price ? parseFloat(editForm.price) : undefined,
          maxPerUser: editForm.maxPerUser ? parseInt(editForm.maxPerUser) : undefined,
          maxTotal: editForm.maxTotal ? parseInt(editForm.maxTotal) : undefined,
          allergens: editForm.allergens ? editForm.allergens.split(",").map(a => a.trim()) : undefined,
          tags: editForm.tags ? editForm.tags.split(",").map(t => t.trim()) : undefined,
        }),
      });

      if (!response.ok) throw new Error("Failed to update item");

      handleCancelEdit();
      await fetchChoice();
      onSuccess();
    } catch (err: any) {
      setError(err.message);
    } finally {
      setSaving(false);
    }
  };

  const handleDelete = async () => {
    if (!user || !choiceId || !confirm("Delete this choice? This will permanently delete all menu items and selections. This action cannot be undone.")) return;

    try {
      const idToken = await user.getIdToken();
      await fetch(`/api/choices/${choiceId}`, {
        method: "DELETE",
        headers: { Authorization: `Bearer ${idToken}` },
      });

      onSuccess();
      onClose();
    } catch (err: any) {
      setError(err.message);
    }
  };

  const handleDoneWithSave = async () => {
    if (!user || !choiceId) return;

    setSaving(true);
    setError(null);

    try {
      const idToken = await user.getIdToken();

      // Save details if dirty
      if (detailsDirty) {
        const detailsResponse = await fetch(`/api/choices/${choiceId}`, {
          method: "PATCH",
          headers: {
            "Content-Type": "application/json",
            Authorization: `Bearer ${idToken}`,
          },
          body: JSON.stringify({
            name,
            description: description || null,
            place: place || null,
          }),
        });

        if (!detailsResponse.ok) throw new Error("Failed to update choice details");
        setDetailsDirty(false);
      }

      // Save status if dirty
      if (statusDirty) {
        const statusResponse = await fetch(`/api/choices/${choiceId}/status`, {
          method: "PATCH",
          headers: {
            "Content-Type": "application/json",
            Authorization: `Bearer ${idToken}`,
          },
          body: JSON.stringify({
            status,
            deadline: deadline ? new Date(deadline).toISOString() : null,
          }),
        });

        if (!statusResponse.ok) throw new Error("Failed to update status");
        setStatusDirty(false);
      }

      if (detailsDirty || statusDirty) {
        await fetchChoice();
        onSuccess();
      }

      onClose();
    } catch (err: any) {
      setError(err.message);
    } finally {
      setSaving(false);
    }
  };

  if (!isOpen || !choice) return null;

  return (
    <div className="fixed inset-0 z-50 flex items-center justify-center p-4 bg-black/50">
      <div className="bg-white dark:bg-zinc-800 rounded-xl shadow-xl w-full max-w-2xl max-h-[90vh] overflow-y-auto">
        <div className="p-6">
          <div className="flex items-center justify-between mb-4">
            <h2 className="text-xl font-bold text-zinc-900 dark:text-zinc-100">Manage Choice</h2>
            <button onClick={onClose} className="tap-target p-2 rounded-lg hover:bg-zinc-100 dark:hover:bg-zinc-700">
              <svg className="w-5 h-5" fill="none" stroke="currentColor" viewBox="0 0 24 24">
                <path strokeLinecap="round" strokeLinejoin="round" strokeWidth={2} d="M6 18L18 6M6 6l12 12" />
              </svg>
            </button>
          </div>

          {error && (
            <div className="mb-4 p-3 bg-red-50 dark:bg-red-900/20 border border-red-200 dark:border-red-800 rounded-lg text-sm text-red-700 dark:text-red-400">
              {error}
            </div>
          )}

          {/* Tabs */}
          <div className="flex gap-2 mb-4 border-b border-zinc-200 dark:border-zinc-700">
            <button
              onClick={() => setTab("details")}
              className={`px-4 py-2 font-medium transition-colors ${
                tab === "details"
                  ? "border-b-2 border-blue-600 text-blue-600"
                  : "text-zinc-600 dark:text-zinc-400 hover:text-zinc-900 dark:hover:text-zinc-100"
              }`}
            >
              Details
            </button>
            <button
              onClick={() => setTab("items")}
              className={`px-4 py-2 font-medium transition-colors ${
                tab === "items"
                  ? "border-b-2 border-blue-600 text-blue-600"
                  : "text-zinc-600 dark:text-zinc-400 hover:text-zinc-900 dark:hover:text-zinc-100"
              }`}
            >
              Menu Items ({items.length})
            </button>
          </div>

          {loading ? (
            <div className="text-center py-8">Loading...</div>
          ) : (
            <>
              {/* Details Tab */}
              {tab === "details" && (
                <div className="space-y-4">
                  <div>
                    <label className="block text-sm font-medium mb-1">Name *</label>
                    <input
                      type="text"
                      value={name}
                      onChange={(e) => {
                        setName(e.target.value);
                        setDetailsDirty(true);
                      }}
                      className="w-full px-3 py-2 border border-zinc-300 dark:border-zinc-600 rounded-lg bg-white dark:bg-zinc-700 text-zinc-900 dark:text-zinc-100 focus:outline-none focus:ring-2 focus:ring-blue-500"
                    />
                  </div>
                  <div>
                    <label className="block text-sm font-medium mb-1">Description</label>
                    <textarea
                      value={description}
                      onChange={(e) => {
                        setDescription(e.target.value);
                        setDetailsDirty(true);
                      }}
                      rows={3}
                      className="w-full px-3 py-2 border border-zinc-300 dark:border-zinc-600 rounded-lg bg-white dark:bg-zinc-700 text-zinc-900 dark:text-zinc-100 focus:outline-none focus:ring-2 focus:ring-blue-500"
                    />
                  </div>
                  <div>
                    <label className="block text-sm font-medium mb-1">Place</label>
                    <input
                      type="text"
                      value={place}
                      onChange={(e) => {
                        setPlace(e.target.value);
                        setDetailsDirty(true);
                      }}
                      className="w-full px-3 py-2 border border-zinc-300 dark:border-zinc-600 rounded-lg bg-white dark:bg-zinc-700 text-zinc-900 dark:text-zinc-100 focus:outline-none focus:ring-2 focus:ring-blue-500"
                    />
                  </div>
                  <div>
                    <label className="block text-sm font-medium mb-3">Choice Status</label>
                    <button
                      onClick={handleToggleStatus}
                      disabled={saving || (hasLinkedSpend && status === "CLOSED")}
                      className={`w-full px-4 py-3 rounded-lg font-medium transition-colors ${
                        hasLinkedSpend && status === "CLOSED"
                          ? "bg-zinc-300 dark:bg-zinc-600 text-zinc-500 dark:text-zinc-400 cursor-not-allowed"
                          : status === "OPEN"
                          ? "bg-green-600 hover:bg-green-700 text-white"
                          : "bg-zinc-500 hover:bg-zinc-600 text-white"
                      } ${saving ? "opacity-50 cursor-wait" : ""}`}
                    >
                      {saving ? (
                        "Updating..."
                      ) : hasLinkedSpend && status === "CLOSED" ? (
                        "Delete spend to reopen choice"
                      ) : status === "OPEN" ? (
                        "Open - Click to Close"
                      ) : (
                        "Closed - Click to Reopen"
                      )}
                    </button>
                    {hasLinkedSpend && status === "CLOSED" && (
                      <p className="text-xs text-zinc-500 dark:text-zinc-400 mt-2">
                        A spend has been auto-generated from this choice. Delete the spend to reopen.
                      </p>
                    )}
                  </div>
                  <div>
                    <label className="block text-sm font-medium mb-1">Deadline (optional)</label>
                    <div className="flex gap-2">
                      <input
                        type="datetime-local"
                        value={deadline}
                        onChange={(e) => {
                          setDeadline(e.target.value);
                          setStatusDirty(true);
                        }}
                        className="flex-1 px-3 py-2 border border-zinc-300 dark:border-zinc-600 rounded-lg bg-white dark:bg-zinc-700"
                      />
                      {deadline && (
                        <button
                          onClick={() => {
                            setDeadline("");
                            setStatusDirty(true);
                          }}
                          className="px-3 py-2 border border-zinc-300 dark:border-zinc-600 rounded-lg hover:bg-zinc-100 dark:hover:bg-zinc-700 text-zinc-600 dark:text-zinc-400"
                          title="Remove deadline"
                        >
                          <svg className="w-5 h-5" fill="none" stroke="currentColor" viewBox="0 0 24 24">
                            <path strokeLinecap="round" strokeLinejoin="round" strokeWidth={2} d="M6 18L18 6M6 6l12 12" />
                          </svg>
                        </button>
                      )}
                    </div>
                  </div>
                  <div className="flex gap-3 pt-4">
                    <button
                      onClick={handleUpdateDetails}
                      disabled={saving || !name}
                      className="flex-1 px-4 py-2 rounded-lg bg-blue-600 hover:bg-blue-700 disabled:bg-zinc-300 text-white font-medium"
                    >
                      {saving ? "Saving..." : "Save"}
                    </button>
                    <button
                      onClick={handleDelete}
                      className="px-4 py-2 rounded-lg border border-red-600 text-red-600 hover:bg-red-50 dark:hover:bg-red-900/20"
                    >
                      Delete
                    </button>
                  </div>
                </div>
              )}

              {/* Items Tab */}
              {tab === "items" && (
                <div className="space-y-4">
                  {/* Select All Checkbox and Bulk Delete */}
                  {items.length > 0 && (
                    <div className="flex items-center justify-between pb-2 border-b border-zinc-200 dark:border-zinc-700">
                      <label className="flex items-center gap-2 cursor-pointer">
                        <input
                          type="checkbox"
                          checked={items.length > 0 && selectedItems.size === items.length}
                          onChange={handleToggleSelectAll}
                          className="w-4 h-4 rounded border-zinc-300 text-blue-600 focus:ring-blue-500"
                        />
                        <span className="text-sm text-zinc-600 dark:text-zinc-400">
                          Select All ({selectedItems.size} selected)
                        </span>
                      </label>
                      {selectedItems.size > 0 && (
                        <button
                          onClick={handleBulkDelete}
                          className="px-3 py-1.5 text-sm rounded-lg bg-red-600 hover:bg-red-700 text-white font-medium"
                        >
                          Delete Selected ({selectedItems.size})
                        </button>
                      )}
                    </div>
                  )}

                  {items.map(item => (
                    <div key={item.id}>
                      {editingItem === item.id ? (
                        // Edit Mode
                        <div className="border border-blue-200 dark:border-blue-800 rounded-lg p-4 space-y-3 bg-blue-50 dark:bg-blue-900/10">
                          <input
                            type="text"
                            placeholder="Item name *"
                            value={editForm.name}
                            onChange={(e) => setEditForm({ ...editForm, name: e.target.value })}
                            className="w-full px-3 py-2 border border-zinc-300 dark:border-zinc-600 rounded-lg bg-white dark:bg-zinc-700"
                          />
                          <input
                            type="text"
                            placeholder="Description"
                            value={editForm.description}
                            onChange={(e) => setEditForm({ ...editForm, description: e.target.value })}
                            className="w-full px-3 py-2 border border-zinc-300 dark:border-zinc-600 rounded-lg bg-white dark:bg-zinc-700"
                          />
                          <input
                            type="number"
                            placeholder="Price"
                            value={editForm.price}
                            onChange={(e) => setEditForm({ ...editForm, price: e.target.value })}
                            className="w-full px-3 py-2 border border-zinc-300 dark:border-zinc-600 rounded-lg bg-white dark:bg-zinc-700"
                          />
                          <div className="grid grid-cols-2 gap-2">
                            <input
                              type="number"
                              placeholder="Max per user"
                              value={editForm.maxPerUser}
                              onChange={(e) => setEditForm({ ...editForm, maxPerUser: e.target.value })}
                              className="w-full px-3 py-2 border border-zinc-300 dark:border-zinc-600 rounded-lg bg-white dark:bg-zinc-700"
                            />
                            <input
                              type="number"
                              placeholder="Max total"
                              value={editForm.maxTotal}
                              onChange={(e) => setEditForm({ ...editForm, maxTotal: e.target.value })}
                              className="w-full px-3 py-2 border border-zinc-300 dark:border-zinc-600 rounded-lg bg-white dark:bg-zinc-700"
                            />
                          </div>
                          <input
                            type="text"
                            placeholder="Allergens (comma separated)"
                            value={editForm.allergens}
                            onChange={(e) => setEditForm({ ...editForm, allergens: e.target.value })}
                            className="w-full px-3 py-2 border border-zinc-300 dark:border-zinc-600 rounded-lg bg-white dark:bg-zinc-700"
                          />
                          <input
                            type="text"
                            placeholder="Tags (comma separated)"
                            value={editForm.tags}
                            onChange={(e) => setEditForm({ ...editForm, tags: e.target.value })}
                            className="w-full px-3 py-2 border border-zinc-300 dark:border-zinc-600 rounded-lg bg-white dark:bg-zinc-700"
                          />
                          <div className="flex gap-2">
                            <button
                              onClick={handleCancelEdit}
                              className="flex-1 px-4 py-2 border border-zinc-300 dark:border-zinc-600 rounded-lg hover:bg-zinc-50 dark:hover:bg-zinc-800"
                            >
                              Cancel
                            </button>
                            <button
                              onClick={handleUpdateItem}
                              disabled={!editForm.name || saving}
                              className="flex-1 px-4 py-2 bg-blue-600 hover:bg-blue-700 disabled:bg-zinc-300 text-white rounded-lg font-medium"
                            >
                              {saving ? "Saving..." : "Save"}
                            </button>
                          </div>
                        </div>
                      ) : (
                        // View Mode
                        <div className="border border-zinc-200 dark:border-zinc-700 rounded-lg p-3 flex items-start gap-3">
                          <input
                            type="checkbox"
                            checked={selectedItems.has(item.id)}
                            onChange={() => handleToggleSelectItem(item.id)}
                            className="w-4 h-4 mt-1 rounded border-zinc-300 text-blue-600 focus:ring-blue-500"
                          />
                          <div className="flex-1">
                            <div className="font-medium">{item.name}</div>
                            {item.price && <div className="text-sm text-zinc-600 dark:text-zinc-400">${Number(item.price).toFixed(2)}</div>}
                            {item.description && <div className="text-sm text-zinc-500 dark:text-zinc-400 mt-1">{item.description}</div>}
                            {item.maxPerUser && <div className="text-xs text-zinc-500 dark:text-zinc-400 mt-1">Max per user: {item.maxPerUser}</div>}
                            {item.maxTotal && <div className="text-xs text-zinc-500 dark:text-zinc-400">Max total: {item.maxTotal}</div>}
                            {item.allergens && item.allergens.length > 0 && (
                              <div className="text-xs text-orange-600 dark:text-orange-400 mt-1">
                                Allergens: {item.allergens.join(", ")}
                              </div>
                            )}
                            {item.tags && item.tags.length > 0 && (
                              <div className="flex gap-1 mt-2 flex-wrap">
                                {item.tags.map((tag, idx) => (
                                  <span key={idx} className="px-2 py-0.5 text-xs rounded-full bg-zinc-100 dark:bg-zinc-700 text-zinc-700 dark:text-zinc-300">
                                    {tag}
                                  </span>
                                ))}
                              </div>
                            )}
                          </div>
                          <button
                            onClick={() => handleStartEdit(item)}
                            className="text-blue-600 hover:text-blue-700 dark:text-blue-400 dark:hover:text-blue-300 p-1"
                            title="Edit"
                          >
                            <svg className="w-5 h-5" fill="none" stroke="currentColor" viewBox="0 0 24 24">
                              <path strokeLinecap="round" strokeLinejoin="round" strokeWidth={2} d="M11 5H6a2 2 0 00-2 2v11a2 2 0 002 2h11a2 2 0 002-2v-5m-1.414-9.414a2 2 0 112.828 2.828L11.828 15H9v-2.828l8.586-8.586z" />
                            </svg>
                          </button>
                        </div>
                      )}
                    </div>
                  ))}

                  {showAddItem ? (
                    <div className="border border-blue-200 dark:border-blue-800 rounded-lg p-4 space-y-3">
                      <input
                        type="text"
                        placeholder="Item name *"
                        value={newItem.name}
                        onChange={(e) => setNewItem({ ...newItem, name: e.target.value })}
                        className="w-full px-3 py-2 border border-zinc-300 dark:border-zinc-600 rounded-lg bg-white dark:bg-zinc-700"
                      />
                      <input
                        type="text"
                        placeholder="Description"
                        value={newItem.description}
                        onChange={(e) => setNewItem({ ...newItem, description: e.target.value })}
                        className="w-full px-3 py-2 border border-zinc-300 dark:border-zinc-600 rounded-lg bg-white dark:bg-zinc-700"
                      />
                      <input
                        type="number"
                        placeholder="Price"
                        value={newItem.price}
                        onChange={(e) => setNewItem({ ...newItem, price: e.target.value })}
                        className="w-full px-3 py-2 border border-zinc-300 dark:border-zinc-600 rounded-lg bg-white dark:bg-zinc-700"
                      />
                      <div className="flex gap-2">
                        <button
                          onClick={() => setShowAddItem(false)}
                          className="flex-1 px-4 py-2 border border-zinc-300 dark:border-zinc-600 rounded-lg"
                        >
                          Cancel
                        </button>
                        <button
                          onClick={handleAddItem}
                          disabled={!newItem.name || saving}
                          className="flex-1 px-4 py-2 bg-blue-600 hover:bg-blue-700 disabled:bg-zinc-300 text-white rounded-lg"
                        >
                          Add Item
                        </button>
                      </div>
                    </div>
                  ) : (
                    <div className="space-y-3">
                      <button
                        onClick={() => setShowAddItem(true)}
                        className="w-full px-4 py-2 border-2 border-dashed border-zinc-300 dark:border-zinc-600 rounded-lg text-zinc-600 dark:text-zinc-400 hover:border-blue-500 hover:text-blue-600 transition-colors"
                      >
                        + Add Menu Item
                      </button>
                      <button
                        onClick={() => setShowMenuScan(true)}
                        className="w-full px-4 py-2 border-2 border-dashed border-zinc-300 dark:border-zinc-600 rounded-lg text-zinc-600 dark:text-zinc-400 hover:border-blue-500 hover:text-blue-600 transition-colors flex items-center justify-center gap-2"
                      >
                        <svg className="w-5 h-5" fill="none" stroke="currentColor" viewBox="0 0 24 24">
                          <path strokeLinecap="round" strokeLinejoin="round" strokeWidth={2} d="M3 9a2 2 0 012-2h.93a2 2 0 001.664-.89l.812-1.22A2 2 0 0110.07 4h3.86a2 2 0 011.664.89l.812 1.22A2 2 0 0018.07 7H19a2 2 0 012 2v9a2 2 0 01-2 2H5a2 2 0 01-2-2V9z" />
                          <path strokeLinecap="round" strokeLinejoin="round" strokeWidth={2} d="M15 13a3 3 0 11-6 0 3 3 0 016 0z" />
                        </svg>
                        Scan Menu
                      </button>
                      <button
                        onClick={() => setShowMenuUrl(true)}
                        className="w-full px-4 py-2 border-2 border-dashed border-zinc-300 dark:border-zinc-600 rounded-lg text-zinc-600 dark:text-zinc-400 hover:border-blue-500 hover:text-blue-600 transition-colors flex items-center justify-center gap-2"
                      >
                        <svg className="w-5 h-5" fill="none" stroke="currentColor" viewBox="0 0 24 24">
                          <path strokeLinecap="round" strokeLinejoin="round" strokeWidth={2} d="M21 12a9 9 0 01-9 9m9-9a9 9 0 00-9-9m9 9H3m9 9a9 9 0 01-9-9m9 9c1.657 0 3-4.03 3-9s-1.343-9-3-9m0 18c-1.657 0-3-4.03-3-9s1.343-9 3-9m-9 9a9 9 0 019-9" />
                        </svg>
                        Read from URL
                      </button>
                      <button
<<<<<<< HEAD
                        onClick={() => setShowMenuPlaywright(true)}
                        className="w-full px-4 py-2 border-2 border-dashed border-zinc-300 dark:border-zinc-600 rounded-lg text-zinc-600 dark:text-zinc-400 hover:border-purple-500 hover:text-purple-600 transition-colors flex items-center justify-center gap-2"
                      >
                        <svg className="w-5 h-5" fill="none" stroke="currentColor" viewBox="0 0 24 24">
                          <path strokeLinecap="round" strokeLinejoin="round" strokeWidth={2} d="M10 20l4-16m4 4l4 4-4 4M6 16l-4-4 4-4" />
                        </svg>
                        Read from URL (JS)
=======
                        onClick={() => setShowGoogleSheet(true)}
                        className="w-full px-4 py-2 border-2 border-dashed border-zinc-300 dark:border-zinc-600 rounded-lg text-zinc-600 dark:text-zinc-400 hover:border-blue-500 hover:text-blue-600 transition-colors flex items-center justify-center gap-2"
                      >
                        <svg className="w-5 h-5" viewBox="0 0 24 24" fill="currentColor">
                          <path d="M19 11V9h-6V5h-2v4H5v2h6v4h2v-4h6zm0 8H5V7H3v12c0 1.1.9 2 2 2h14c1.1 0 2-.9 2-2V7h-2v12z"/>
                        </svg>
                        Read from Google Sheet
>>>>>>> d22909f8
                      </button>
                    </div>
                  )}

                  <div className="pt-4">
                    <button
                      onClick={handleDoneWithSave}
                      disabled={saving}
                      className="w-full px-4 py-2 rounded-lg bg-blue-600 hover:bg-blue-700 disabled:bg-zinc-300 text-white font-medium"
                    >
                      {saving ? "Saving..." : "Done"}
                    </button>
                  </div>
                </div>
              )}

            </>
          )}
        </div>
      </div>

      {/* Menu Scan Sheet */}
      {choiceId && (
        <MenuScanSheet
          tripId={tripId}
          choiceId={choiceId}
          tripCurrency={tripCurrency}
          isOpen={showMenuScan}
          onClose={() => setShowMenuScan(false)}
          onItemsAdded={() => {
            setShowMenuScan(false);
            fetchChoice(); // Reload items after scanning
          }}
        />
      )}

      {/* Menu URL Sheet */}
      {choiceId && (
        <MenuUrlSheet
          tripId={tripId}
          choiceId={choiceId}
          tripCurrency={tripCurrency}
          isOpen={showMenuUrl}
          onClose={() => setShowMenuUrl(false)}
          onItemsAdded={() => {
            setShowMenuUrl(false);
            fetchChoice(); // Reload items after URL parsing
          }}
        />
      )}

<<<<<<< HEAD
      {/* Menu Playwright Sheet (for JS-heavy sites) */}
      {choiceId && (
        <MenuPlaywrightSheet
          tripId={tripId}
          choiceId={choiceId}
          tripCurrency={tripCurrency}
          isOpen={showMenuPlaywright}
          onClose={() => setShowMenuPlaywright(false)}
          onItemsAdded={() => {
            setShowMenuPlaywright(false);
            fetchChoice(); // Reload items after Playwright parsing
=======
      {/* Google Sheet Sheet */}
      {choiceId && (
        <MenuGoogleSheetSheet
          tripId={tripId}
          choiceId={choiceId}
          tripCurrency={tripCurrency}
          isOpen={showGoogleSheet}
          onClose={() => setShowGoogleSheet(false)}
          onItemsAdded={() => {
            setShowGoogleSheet(false);
            fetchChoice(); // Reload items after Google Sheet parsing
>>>>>>> d22909f8
          }}
        />
      )}
    </div>
  );
}<|MERGE_RESOLUTION|>--- conflicted
+++ resolved
@@ -4,11 +4,8 @@
 import { useAuth } from "@/lib/auth/AuthContext";
 import MenuScanSheet from "./MenuScanSheet";
 import MenuUrlSheet from "./MenuUrlSheet";
-<<<<<<< HEAD
 import MenuPlaywrightSheet from "./MenuPlaywrightSheet";
-=======
 import MenuGoogleSheetSheet from "./MenuGoogleSheetSheet";
->>>>>>> d22909f8
 
 interface ChoiceItem {
   id: string;
@@ -49,11 +46,8 @@
   const [showAddItem, setShowAddItem] = useState(false);
   const [showMenuScan, setShowMenuScan] = useState(false);
   const [showMenuUrl, setShowMenuUrl] = useState(false);
-<<<<<<< HEAD
   const [showMenuPlaywright, setShowMenuPlaywright] = useState(false);
-=======
   const [showGoogleSheet, setShowGoogleSheet] = useState(false);
->>>>>>> d22909f8
   const [tab, setTab] = useState<"details" | "items">(initialTab);
   const [selectedItems, setSelectedItems] = useState<Set<string>>(new Set());
   const [editingItem, setEditingItem] = useState<string | null>(null);
@@ -849,7 +843,6 @@
                         Read from URL
                       </button>
                       <button
-<<<<<<< HEAD
                         onClick={() => setShowMenuPlaywright(true)}
                         className="w-full px-4 py-2 border-2 border-dashed border-zinc-300 dark:border-zinc-600 rounded-lg text-zinc-600 dark:text-zinc-400 hover:border-purple-500 hover:text-purple-600 transition-colors flex items-center justify-center gap-2"
                       >
@@ -857,7 +850,8 @@
                           <path strokeLinecap="round" strokeLinejoin="round" strokeWidth={2} d="M10 20l4-16m4 4l4 4-4 4M6 16l-4-4 4-4" />
                         </svg>
                         Read from URL (JS)
-=======
+                       </button>
+                       <button>
                         onClick={() => setShowGoogleSheet(true)}
                         className="w-full px-4 py-2 border-2 border-dashed border-zinc-300 dark:border-zinc-600 rounded-lg text-zinc-600 dark:text-zinc-400 hover:border-blue-500 hover:text-blue-600 transition-colors flex items-center justify-center gap-2"
                       >
@@ -865,7 +859,6 @@
                           <path d="M19 11V9h-6V5h-2v4H5v2h6v4h2v-4h6zm0 8H5V7H3v12c0 1.1.9 2 2 2h14c1.1 0 2-.9 2-2V7h-2v12z"/>
                         </svg>
                         Read from Google Sheet
->>>>>>> d22909f8
                       </button>
                     </div>
                   )}
@@ -917,7 +910,6 @@
         />
       )}
 
-<<<<<<< HEAD
       {/* Menu Playwright Sheet (for JS-heavy sites) */}
       {choiceId && (
         <MenuPlaywrightSheet
@@ -929,7 +921,6 @@
           onItemsAdded={() => {
             setShowMenuPlaywright(false);
             fetchChoice(); // Reload items after Playwright parsing
-=======
       {/* Google Sheet Sheet */}
       {choiceId && (
         <MenuGoogleSheetSheet
@@ -941,7 +932,6 @@
           onItemsAdded={() => {
             setShowGoogleSheet(false);
             fetchChoice(); // Reload items after Google Sheet parsing
->>>>>>> d22909f8
           }}
         />
       )}
